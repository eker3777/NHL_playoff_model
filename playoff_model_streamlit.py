--- conflicted
+++ resolved
@@ -1,4646 +1,4641 @@
-import subprocess
-import sys
-import streamlit as st
-import pandas as pd
-import numpy as np
-import time
-import os
-import json
-import joblib
-from datetime import datetime
-import matplotlib.pyplot as plt
-import seaborn as sns
-from PIL import Image
-import requests
-from io import BytesIO
-
-# Check if the NHL API package is installed, install if missing
-try:
-    # Try importing the module (package is installed as nhl-api-py, but imported as nhlpy)
-    import nhlpy
-    from nhlpy.nhl_client import NHLClient
-except ImportError:
-    st.write("Installing NHL API package...")
-    try:
-        # Install the package (pip install name is nhl-api-py)
-        subprocess.check_call([sys.executable, "-m", "pip", "install", "nhl-api-py"])
-        # Import after installation (package is imported as nhlpy)
-        import nhlpy
-        from nhlpy.nhl_client import NHLClient
-    except Exception as e:
-        st.error(f"Error installing or importing NHL API package: {str(e)}")
-        NHLClient = None
-
-# Set page configuration
-st.set_page_config(
-    page_title="NHL Playoff Predictor",
-    page_icon="🏒",
-    layout="wide",
-    initial_sidebar_state="expanded"
-)
-
-# Folder paths
-data_folder = os.path.join(os.path.dirname(os.path.abspath(__file__)), "data")
-model_folder = os.path.join(os.path.dirname(os.path.abspath(__file__)), "models")
-
-# Create folders if they don't exist
-os.makedirs(data_folder, exist_ok=True)
-os.makedirs(model_folder, exist_ok=True)
-
-# Initialize NHL client
-try:
-    client = NHLClient()
-except Exception as e:
-    st.error(f"Could not initialize NHL client: {str(e)}")
-    client = None
-
-# Constants
-current_season = datetime.now().year if datetime.now().month >= 9 else datetime.now().year - 1
-season_str = f"{current_season}{current_season+1}"
-
-# Cache data to avoid excessive API calls
-@st.cache_data(ttl=3600)  # Cache for 1 hour
-def get_standings_data():
-    """Get current NHL standings data"""
-    try:
-        standings_data = client.standings.get_standings()
-        return standings_data
-    except Exception as e:
-        st.error(f"Error fetching standings data: {str(e)}")
-        return None
-
-@st.cache_data(ttl=3600)  # Cache for 1 hour
-def get_team_stats_data(start_season=current_season, end_season=current_season):
-    """Get team summary stats data directly from NHL API"""
-    try:
-        # Construct the URL with season parameters
-        url = f"https://api.nhle.com/stats/rest/en/team/summary?cayenneExp=seasonId>={start_season}{start_season+1} and seasonId<={end_season}{end_season+1}"
-        # Make direct API request
-        response = requests.get(url)
-        response.raise_for_status()  # Raise exception for HTTP errors
-        stats_data = response.json().get('data', [])
-        return stats_data
-    except Exception as e:
-        st.error(f"Error fetching team stats data: {str(e)}")
-        return None
-
-@st.cache_data(ttl=3600)  # Cache for 1 hour
-def process_standings_data(standings_data):
-    """Process NHL standings data into a DataFrame"""
-    all_standings = []
-    
-    if isinstance(standings_data, dict):
-        # Handle format with 'records' key (old format)
-        if "records" in standings_data:
-            # Loop through each division record
-            for division_record in standings_data["records"]:
-                division_name = division_record.get("division", {}).get("name", "Unknown")
-                conference_name = division_record.get("conference", {}).get("name", "Unknown") if "conference" in division_record else "Unknown"
-                
-                for team_record in division_record["teamRecords"]:
-                    # Start with season and division/conference info
-                    team_data = {
-                        "season": season_str,
-                        "division": division_name,
-                        "conference": conference_name
-                    }
-                    # Process team info
-                    team_data["teamId"] = team_record["team"]["id"]
-                    
-                    # Handle nested structure for teamName and teamAbbrev
-                    if "team" in team_record:
-                        if isinstance(team_record["team"].get("name"), dict) and "default" in team_record["team"].get("name", {}):
-                            team_data["teamName"] = team_record["team"]["name"]["default"]
-                        else:
-                            team_data["teamName"] = team_record["team"].get("name", "")
-                            
-                        if isinstance(team_record["team"].get("abbreviation"), dict) and "default" in team_record["team"].get("abbreviation", {}):
-                            team_data["teamAbbrev"] = team_record["team"]["abbreviation"]["default"]
-                        else:
-                            team_data["teamAbbrev"] = team_record["team"].get("abbreviation", "")
-                            
-                        team_data["teamLogo"] = team_record["team"].get("logo", "")
-                    
-                    # Process all other fields
-                    for key, value in team_record.items():
-                        if key == "team":  # Already handled above
-                            continue
-                        
-                        if isinstance(value, dict):
-                            # Handle nested dictionaries by flattening them
-                            for sub_key, sub_value in value.items():
-                                team_data[f"{key}_{sub_key}"] = sub_value
-                        else:
-                            # Regular fields
-                            team_data[key] = value
-                    
-                    all_standings.append(team_data)
-        # Handle new format with 'standings' key
-        elif "standings" in standings_data:
-            for team_record in standings_data["standings"]:
-                # Start with season info
-                team_data = {
-                    "season": season_str
-                }
-                
-                # Extract division and conference info if available
-                division_name = team_record.get("divisionName", "Unknown")
-                conference_name = team_record.get("conferenceName", "Unknown")
-                team_data["division"] = division_name
-                team_data["conference"] = conference_name
-                
-                # Process team info - extract the 'default' value from nested JSON
-                team_data["teamId"] = team_record.get("teamId", 0)
-                
-                if isinstance(team_record.get("teamName"), dict):
-                    team_data["teamName"] = team_record["teamName"].get("default", "Unknown")
-                else:
-                    team_data["teamName"] = team_record.get("teamName", "Unknown")
-                    
-                if isinstance(team_record.get("teamAbbrev"), dict):
-                    team_data["teamAbbrev"] = team_record["teamAbbrev"].get("default", "")
-                else:
-                    team_data["teamAbbrev"] = team_record["teamAbbrev", ""]
-                    
-                team_data["teamLogo"] = team_record.get("teamLogo", "")
-                
-                # Process all other fields
-                for key, value in team_record.items():
-                    # Skip already processed keys
-                    if key in ["teamId", "teamName", "teamAbbrev", "teamLogo", "divisionName", "conferenceName"]:
-                        continue
-                    
-                    if isinstance(value, dict):
-                        # Handle nested dictionaries by flattening them
-                        for sub_key, sub_value in value.items():
-                            team_data[f"{key}_{sub_key}"] = sub_value
-                    else:
-                        # Regular fields
-                        team_data[key] = value
-                
-                all_standings.append(team_data)
-        else:
-            st.warning(f"Unknown standings data format: {list(standings_data.keys())}")
-    else:
-        st.warning("Non-dictionary standings data response")
-    
-    # Convert to DataFrame
-    if all_standings:
-        return pd.DataFrame(all_standings)
-    return pd.DataFrame()
-
-@st.cache_data(ttl=3600)  # Cache for 1 hour
-def process_team_stats_data(stats_data):
-    """Process team stats data into a DataFrame"""
-    all_stats_data = []
-    
-    if isinstance(stats_data, list):
-        for team_stats in stats_data:
-            team_data = {}
-            for key, value in team_stats.items():
-                if isinstance(value, dict):
-                    for sub_key, sub_value in value.items():
-                        team_data[f"{key}_{sub_key}"] = sub_value
-                else:
-                    team_data[key] = value
-            all_stats_data.append(team_data)
-    else:
-        st.warning("Unexpected team stats data format")
-    
-    # Convert to DataFrame
-    if all_stats_data:
-        stats_df = pd.DataFrame(all_stats_data)
-        
-        if not stats_df.empty:
-            # Format percentages
-            pct_cols = [col for col in stats_df.columns if 'Pct' in col]
-            for col in pct_cols:
-                if col in stats_df.columns and pd.api.types.is_numeric_dtype(stats_df[col]):
-                    stats_df[col] = (stats_df[col] * 100).round(1).astype(str) + '%'
-            
-            # Basic column renaming - keep teamName as is
-            rename_dict = {
-                'seasonId': 'season',
-                'teamName': 'teamName',  # Keep teamName as is
-                'teamFullName': 'teamName',  # Rename teamFullName to teamName
-                'gamesPlayed': 'GP',
-                'wins': 'W',
-                'losses': 'L',
-                'otLosses': 'OTL',
-                'points': 'PTS',
-                'pointPct': 'PTS%',
-                'goalsFor': 'GF',
-                'goalsAgainst': 'GA',
-                'powerPlayPct': 'PP%',
-                'penaltyKillPct': 'PK%',
-                'faceoffWinPct': 'FO%'
-            }
-            
-            # Apply renaming for columns that exist
-            rename_dict = {k: v for k, v in rename_dict.items() if k in stats_df.columns}
-            stats_df = stats_df.rename(columns=rename_dict)
-            
-            # Rename team_name to teamName if it exists (from previous processing)
-            if 'team_name' in stats_df.columns:
-                stats_df = stats_df.rename(columns={'team_name': 'teamName'})
-            
-            return stats_df
-    return pd.DataFrame()
-
-# Function to get and process advanced stats data
-@st.cache_data(ttl=3600)  # Cache for 1 hour
-def get_advanced_stats_data(season=current_season, situation='5on5'):
-    """
-    Get advanced stats from MoneyPuck or another source.
-    
-    Args:
-        season (int): NHL season starting year (e.g., 2023 for 2023-2024 season)
-        situation (str): Game situation to filter (default: '5on5')
-        
-    Returns:
-        DataFrame: Advanced stats data for the specified season and situation
-    """
-    # Construct the MoneyPuck URL for the current season
-    url = f"https://moneypuck.com/moneypuck/playerData/seasonSummary/{season}/regular/teams.csv"
-    csv_path = os.path.join(data_folder, f"moneypuck_regular_{season}.csv")
-    
-    try:
-        # First try to load from local cache if it exists
-        if os.path.exists(csv_path):
-            try:
-                df = pd.read_csv(csv_path)
-                if not df.empty:
-                    return process_advanced_stats(df, season_str, situation)
-            except Exception as cache_error:
-                st.warning(f"Error loading from cache: {str(cache_error)}")
-        
-        # If no cache or cache failed, try downloading with proper headers
-        headers = {
-            'User-Agent': 'Mozilla/5.0 (Windows NT 10.0; Win64; x64) AppleWebKit/537.36 (KHTML, like Gecko) Chrome/91.0.4472.124 Safari/537.36',
-            'Accept': 'text/html,application/xhtml+xml,application/xml;q=0.9,image/webp,*/*;q=0.8',
-            'Accept-Language': 'en-US,en;q=0.5',
-            'Connection': 'keep-alive',
-            'Upgrade-Insecure-Requests': '1',
-            'Cache-Control': 'max-age=0'
-        }
-        
-        response = requests.get(url, headers=headers, timeout=10)
-        
-        # Check if successful
-        if response.status_code == 200:
-            # Save the raw content to a temporary file and read it with pandas
-            with open(os.path.join(data_folder, "temp_data.csv"), "wb") as f:
-                f.write(response.content)
-            
-            df = pd.read_csv(os.path.join(data_folder, "temp_data.csv"))
-            
-            # Save a local copy for future use
-            df.to_csv(csv_path, index=False)
-            
-            return process_advanced_stats(df, season_str, situation)
-        else:
-            st.warning(f"Request failed with status code: {response.status_code}")
-            return create_empty_advanced_stats_df()
-                
-    except Exception as e:
-        st.warning(f"Error in get_advanced_stats_data: {str(e)}")
-        return create_empty_advanced_stats_df()
-
-def process_advanced_stats(df, season_str, situation):
-    """Process the advanced stats dataframe while preserving all required columns."""
-    # Check if we have data
-    if df.empty:
-        return df
-    
-    # Filter by situation if available
-    if 'situation' in df.columns:
-        situation_values = df['situation'].unique()
-        matching_situations = [s for s in situation_values if situation.lower() in s.lower()]
-        
-        if matching_situations:
-            situation_filter = matching_situations[0]
-            df = df[df['situation'] == situation_filter].copy()
-        else:
-            # Just use the first situation in this case
-            if len(situation_values) > 0:
-                df = df[df['situation'] == situation_values[0]].copy()
-    
-    # Add season information if not present
-    if 'season' not in df.columns:
-        df['season'] = season_str
-
-    # Clean up unnecessary columns
-    columns_to_drop = ['name', 'team.1', 'position']
-    for col in columns_to_drop:
-        if col in df.columns:
-            df.drop(columns=[col], inplace=True)
-        
-    # Rename columns to remove spaces and special characters
-    df.columns = df.columns.str.replace(' ', '_').str.replace('.', '_').str.replace('-', '_')
-    # Remove any leading/trailing whitespace from column names
-    df.columns = df.columns.str.strip()
-    
-    # Convert columns to numeric where possible
-    for col in df.columns:
-        if col not in ['team', 'situation', 'season']:
-            df[col] = pd.to_numeric(df[col], errors='coerce')
-    
-    return df
-
-def create_empty_advanced_stats_df():
-    """Create an empty DataFrame with all required advanced stats columns."""
-    columns = [
-        'team', 'season', 'situation', 'games_played',
-        'xGoalsPercentage', 'corsiPercentage', 'fenwickPercentage', 'iceTime',
-        'xOnGoalFor', 'xGoalsFor', 'xReboundsFor', 'xFreezeFor', 'xPlayStoppedFor',
-        'xPlayContinuedInZoneFor', 'xPlayContinuedOutsideZoneFor', 'flurryAdjustedxGoalsFor',
-        'scoreVenueAdjustedxGoalsFor', 'flurryScoreVenueAdjustedxGoalsFor', 'shotsOnGoalFor',
-        'missedShotsFor', 'blockedShotAttemptsFor', 'shotAttemptsFor', 'goalsFor',
-        'reboundsFor', 'reboundGoalsFor', 'freezeFor', 'playStoppedFor',
-        'playContinuedInZoneFor', 'playContinuedOutsideZoneFor', 'savedShotsOnGoalFor',
-        'savedUnblockedShotAttemptsFor', 'penaltiesFor', 'penalityMinutesFor',
-        'faceOffsWonFor', 'hitsFor', 'takeawaysFor', 'giveawaysFor',
-        'lowDangerShotsFor', 'mediumDangerShotsFor', 'highDangerShotsFor',
-        'lowDangerxGoalsFor', 'mediumDangerxGoalsFor', 'highDangerxGoalsFor',
-        'lowDangerGoalsFor', 'mediumDangerGoalsFor', 'highDangerGoalsFor',
-        'scoreAdjustedShotsAttemptsFor', 'unblockedShotAttemptsFor',
-        'scoreAdjustedUnblockedShotAttemptsFor', 'dZoneGiveawaysFor',
-        'xGoalsFromxReboundsOfShotsFor', 'xGoalsFromActualReboundsOfShotsFor',
-        'reboundxGoalsFor', 'totalShotCreditFor', 'scoreAdjustedTotalShotCreditFor',
-        'scoreFlurryAdjustedTotalShotCreditFor', 'xOnGoalAgainst', 'xGoalsAgainst',
-        'xReboundsAgainst', 'xFreezeAgainst', 'xPlayStoppedAgainst',
-        'xPlayContinuedInZoneAgainst', 'xPlayContinuedOutsideZoneAgainst',
-        'flurryAdjustedxGoalsAgainst', 'scoreVenueAdjustedxGoalsAgainst',
-        'flurryScoreVenueAdjustedxGoalsAgainst', 'shotsOnGoalAgainst',
-        'missedShotsAgainst', 'blockedShotAttemptsAgainst', 'shotAttemptsAgainst',
-        'goalsAgainst', 'reboundsAgainst', 'reboundGoalsAgainst', 'freezeAgainst',
-        'playStoppedAgainst', 'playContinuedInZoneAgainst', 'playContinuedOutsideZoneAgainst',
-        'savedShotsOnGoalAgainst', 'savedUnblockedShotAttemptsAgainst',
-        'penaltiesAgainst', 'penalityMinutesAgainst', 'faceOffsWonAgainst',
-        'hitsAgainst', 'takeawaysAgainst', 'giveawaysAgainst', 'lowDangerShotsAgainst',
-        'mediumDangerShotsAgainst', 'highDangerShotsAgainst', 'lowDangerxGoalsAgainst',
-        'mediumDangerxGoalsAgainst', 'highDangerxGoalsAgainst', 'lowDangerGoalsAgainst',
-        'mediumDangerGoalsAgainst', 'highDangerGoalsAgainst',
-        'scoreAdjustedShotsAttemptsAgainst', 'unblockedShotAttemptsAgainst',
-        'scoreAdjustedUnblockedShotAttemptsAgainst', 'dZoneGiveawaysAgainst',
-        'xGoalsFromxReboundsOfShotsAgainst', 'xGoalsFromActualReboundsOfShotsAgainst',
-        'reboundxGoalsAgainst', 'totalShotCreditAgainst',
-        'scoreAdjustedTotalShotCreditAgainst', 'scoreFlurryAdjustedTotalShotCreditAgainst'
-    ]
-    return pd.DataFrame(columns=columns)
-
-# Function to engineer features from raw data
-def engineer_features(combined_data):
-    """Engineer features for the prediction model"""
-    # Create a copy of the data to avoid modifying original
-    df = combined_data.copy()
-    
-    # Convert percentage strings to floats where needed
-    for col in df.columns:
-        if pd.api.types.is_object_dtype(df[col]):
-            try:
-                # Check if this column contains percentage strings
-                if df[col].astype(str).str.contains('%').any():
-                    # Convert percentage strings to floats
-                    df[col] = df[col].astype(str).str.rstrip('%').astype(float) / 100
-            except Exception as e:
-                # Skip columns that can't be processed
-                pass
-    
-    # Calculate additional metrics from the data
-    if all(col in df.columns for col in ['goalDifferential', 'gamesPlayed']):
-        df['goalDiff/G'] = df['goalDifferential'] / df['gamesPlayed']
-    
-    if all(col in df.columns for col in ['homeRegulationWins', 'gamesPlayed']):
-        df['homeRegulationWin%'] = df['homeRegulationWins'] / df['gamesPlayed']
-    
-    if all(col in df.columns for col in ['roadRegulationWins', 'gamesPlayed']):
-        df['roadRegulationWin%'] = df['roadRegulationWins'] / df['gamesPlayed']
-    
-    # Advanced metrics - add checks to ensure columns exist before calculating
-    if all(col in df.columns for col in ['flurryScoreVenueAdjustedxGoalsAgainst', 'goalsAgainst', 'iceTime']):
-        df['adjGoalsSavedAboveX/60'] = (df['flurryScoreVenueAdjustedxGoalsAgainst'] - df['goalsAgainst']) / df['iceTime'] * 60
-    
-    if all(col in df.columns for col in ['goalsFor', 'flurryScoreVenueAdjustedxGoalsFor', 'iceTime']):
-        df['adjGoalsScoredAboveX/60'] = (df['goalsFor'] - df['flurryScoreVenueAdjustedxGoalsFor']) / df['iceTime'] * 60
-    
-    # Calculate possession-normalized metrics if columns exist
-    cols_for_hits = ['hitsFor', 'hitsAgainst']
-    if all(col in df.columns for col in cols_for_hits):
-        df['hitsPctg'] = df['hitsFor'] / (df['hitsAgainst'] + df['hitsFor'])
-    
-    cols_for_takeaways = ['takeawaysFor', 'takeawaysAgainst']
-    if all(col in df.columns for col in cols_for_takeaways):
-        df['takeawaysPctg'] = df['takeawaysFor'] / (df['takeawaysAgainst'] + df['takeawaysFor'])
-    
-    cols_for_giveaways = ['giveawaysFor', 'giveawaysAgainst']
-    if all(col in df.columns for col in cols_for_giveaways):
-        df['giveawaysPctg'] = df['giveawaysFor'] / (df['giveawaysAgainst'] + df['giveawaysFor'])
-    
-    cols_for_dzone = ['dZoneGiveawaysFor', 'dZoneGiveawaysAgainst']
-    if all(col in df.columns for col in cols_for_dzone):
-        df['dZoneGiveawaysPctg'] = df['dZoneGiveawaysFor'] / (df['dZoneGiveawaysAgainst'] + df['dZoneGiveawaysFor'])
-    
-    # Apply possession adjustment if corsiPercentage exists
-    if 'corsiPercentage' in df.columns and 'hitsPctg' in df.columns:
-        df['possAdjHitsPctg'] = df['hitsPctg'] * (0.5 / (1 - df['corsiPercentage'].clip(0.01, 0.99)))
-    
-    if 'corsiPercentage' in df.columns and 'takeawaysPctg' in df.columns:
-        df['possAdjTakeawaysPctg'] = df['takeawaysPctg'] * (0.5 / (1 - df['corsiPercentage'].clip(0.01, 0.99)))
-    
-    if 'corsiPercentage' in df.columns and 'giveawaysPctg' in df.columns:
-        df['possAdjGiveawaysPctg'] = df['giveawaysPctg'] * (0.5 / df['corsiPercentage'].clip(0.01, 0.99))
-    
-    if 'corsiPercentage' in df.columns and 'dZoneGiveawaysPctg' in df.columns:
-        df['possAdjdZoneGiveawaysPctg'] = df['dZoneGiveawaysPctg'] * (0.5 / df['corsiPercentage'].clip(0.01, 0.99))
-    
-    if all(col in df.columns for col in ['possAdjGiveawaysPctg', 'possAdjdZoneGiveawaysPctg']):
-        df['possTypeAdjGiveawaysPctg'] = df['possAdjGiveawaysPctg'] * 1/3 + df['possAdjdZoneGiveawaysPctg'] * 2/3
-    
-    if all(col in df.columns for col in ['reboundxGoalsFor', 'reboundxGoalsAgainst']):
-        df['reboundxGoalsPctg'] = df['reboundxGoalsFor'] / (df['reboundxGoalsFor'] + df['reboundxGoalsAgainst'])
-    
-    # Calculate special teams metrics if they exist
-    if all(col in df.columns for col in ['PP%', 'PK%']):
-        # First, convert percentage strings to floats if needed
-        for col in ['PP%', 'PK%']:
-            if df[col].dtype == object and df[col].str.contains('%').any():
-                df[col] = df[col].str.rstrip('%').astype(float) / 100
-        
-        # Calculate league averages
-        league_avg_pp = df['PP%'].mean()
-        league_avg_pk = df['PK%'].mean()
-        
-        # Calculate relative metrics
-        df['PP%_rel'] = df['PP%'] - league_avg_pp
-        df['PK%_rel'] = df['PK%'] - league_avg_pk
-        
-        # Create composite special teams metric
-        df['special_teams_composite'] = df['PP%_rel'] + df['PK%_rel']
-    
-    # Return the dataframe with engineered features
-    return df
-
-# Add function to incorporate playoff history metrics
-def add_playoff_history_metrics(team_data):
-    """Add playoff history metrics to the combined team data."""
-    try:
-        # Load the playoff history data with proper path handling
-        playoff_history_path = os.path.join(data_folder, "nhl_playoff_wins_2005_present.csv")
-        playoff_history = pd.read_csv(playoff_history_path)
-        
-        # Add rounds_won if it doesn't exist already
-        if 'rounds_won' not in playoff_history.columns:
-            playoff_history['rounds_won'] = ((playoff_history['wins'] - (playoff_history['wins'] % 4)) / 4).astype(int)
-        
-        # Calculate playoff history metrics
-        seasons = team_data['season'].unique()
-        history_data = calculate_playoff_history(playoff_history, seasons, team_data)
-        
-        # Merge playoff history metrics with team data
-        team_data_with_history = pd.merge(
-            team_data,
-            history_data,
-            on=['teamAbbrev', 'season'],
-            how='left'
-        )
-        
-        # Fill NaN values for teams with no playoff history
-        for col in ['weighted_playoff_wins', 'weighted_playoff_rounds', 'playoff_performance_score']:
-            if col in team_data_with_history.columns:
-                team_data_with_history[col] = team_data_with_history[col].fillna(0)
-        
-        return team_data_with_history
-        
-    except FileNotFoundError:
-        st.info(f"Playoff history data file not found - continuing without playoff history metrics")
-        return team_data
-    except Exception as e:
-        st.warning(f"Error adding playoff history: {str(e)}")
-        return team_data
-
-def calculate_playoff_history(playoff_df, seasons, team_data, num_seasons=2):
-    """
-    Calculate playoff history metrics for all teams across multiple seasons
-    
-    Parameters:
-    -----------
-    playoff_df: DataFrame with playoff history data
-    seasons: List of unique seasons to process
-    team_data: DataFrame with team data including teamAbbrev and season
-    num_seasons: Number of prior seasons to consider
-    
-    Returns:
-    --------
-    DataFrame with weighted playoff metrics for each team-season
-    """
-    weights = [0.6, 0.4]  # Weights for previous seasons
-    history_data = []
-    
-    # Create a mapping between team and teamAbbrev from team_data
-    team_abbrev_map = {}
-    if 'teamAbbrev' in team_data.columns:
-        # Get unique team-abbrev pairs
-        team_abbrev_pairs = team_data[['teamName', 'teamAbbrev']].drop_duplicates()
-        team_abbrev_map = dict(zip(team_abbrev_pairs['teamName'], team_abbrev_pairs['teamAbbrev']))
-    
-    for season in seasons:
-        # Get current year from season
-        current_year = int(str(season)[:4]) if len(str(season)) >= 4 else int(season)
-        
-        # Get all teams for this season from the team_data
-        current_teams_df = team_data[team_data['season'] == season]
-        
-        if 'teamAbbrev' not in current_teams_df.columns:
-            continue
-            
-        # Process each team
-        for _, team_row in current_teams_df.iterrows():
-            team_abbrev = team_row['teamAbbrev']
-            team_name = team_row['teamName']
-            
-            weighted_wins = 0
-            weighted_rounds = 0
-            
-            # Look at prior seasons
-            for i in range(1, num_seasons + 1):
-                if i <= len(weights):  # Make sure we have a weight for this season
-                    prev_year = current_year - i
-                    prev_season = int(f"{prev_year}{prev_year+1}")
-                    
-                    # Try to find a match by team name first
-                    prev_record = playoff_df[(playoff_df['team'] == team_name) & 
-                                           (playoff_df['season'] == prev_season)]
-                    
-                    # If no match, try abbreviation
-                    if prev_record.empty and team_abbrev:
-                        prev_record = playoff_df[(playoff_df['team'] == team_abbrev) & 
-                                               (playoff_df['season'] == prev_season)]
-                    
-                    if not prev_record.empty:
-                        # Get playoff wins and rounds won
-                        wins = prev_record['wins'].values[0]
-                        rounds = prev_record['rounds_won'].values[0]
-                        
-                        # Apply weights
-                        weighted_wins += wins * weights[i-1]
-                        weighted_rounds += rounds * weights[i-1]
-            
-            # Store results
-            history_data.append({
-                'teamAbbrev': team_abbrev,
-                'season': season,
-                'weighted_playoff_wins': weighted_wins,
-                'weighted_playoff_rounds': weighted_rounds,
-                'playoff_performance_score': weighted_wins/4*.75 + weighted_rounds*1.25
-            })
-    
-    return pd.DataFrame(history_data)
-
-# Function to determine playoff teams and create matchups
-def determine_playoff_teams(standings_df):
-    """
-    Determine which teams make the playoffs based on NHL rules.
-    
-    Returns:
-        dict: Dictionary with playoff matchups
-    """
-    # Ensure standings DataFrame is sorted properly
-    if standings_df.empty:
-        st.error("No standings data available")
-        return {}
-    
-    # Make sure we have the required columns
-    required_cols = ['conference', 'division', 'teamName', 'teamAbbrev', 'points', 'teamLogo']
-    if not all(col in standings_df.columns for col in required_cols):
-        missing = [col for col in required_cols if col not in standings_df.columns]
-        st.error(f"Missing required columns in standings data: {missing}")
-        return {}
-    
-    # Group by conference and division
-    conferences = standings_df['conference'].unique()
-    playoff_matchups = {}
-    
-    for conference in conferences:
-        conf_teams = standings_df[standings_df['conference'] == conference].copy()
-        divisions = conf_teams['division'].unique()
-        
-        division_qualifiers = []
-        wildcard_candidates = []
-        
-        # Get top 3 from each division
-        for division in divisions:
-            div_teams = conf_teams[conf_teams['division'] == division].copy()
-            
-            # Determine available tiebreaker columns
-            sort_columns = ['points']
-            tiebreakers = ['regulationWins', 'row', 'wins', 'goalDifferential']
-            
-            for tiebreaker in tiebreakers:
-                if tiebreaker in div_teams.columns:
-                    sort_columns.append(tiebreaker)
-                    
-            # Sort using available columns
-            div_teams = div_teams.sort_values(by=sort_columns, ascending=False)
-            
-            # Top 3 teams in division qualify automatically
-            division_top3 = div_teams.head(3).copy()
-            division_top3['seed_type'] = 'division'
-            division_top3['division_rank'] = range(1, 4)
-            
-            division_qualifiers.append(division_top3)
-            
-            # Remaining teams are wildcard candidates
-            wildcard_candidates.append(div_teams.iloc[3:].copy())
-        
-        # Combine division qualifiers
-        division_qualifiers_df = pd.concat(division_qualifiers)
-        
-        # Combine and rank wildcard candidates
-        if wildcard_candidates:
-            wildcard_df = pd.concat(wildcard_candidates)
-            
-            # Use the same tiebreaker logic for wildcards
-            sort_columns = ['points']
-            tiebreakers = ['regulationWins', 'row', 'wins', 'goalDifferential']
-            
-            for tiebreaker in tiebreakers:
-                if tiebreaker in wildcard_df.columns:
-                    sort_columns.append(tiebreaker)
-                    
-            wildcard_df = wildcard_df.sort_values(by=sort_columns, ascending=False)
-            
-            # Top 2 wildcards make it
-            wildcards = wildcard_df.head(2).copy()
-            wildcards['seed_type'] = 'wildcard'
-            wildcards['wildcard_rank'] = range(1, 3)
-            
-            # Combine all playoff teams for this conference
-            conference_playoff_teams = pd.concat([division_qualifiers_df, wildcards])
-            
-            # Create matchups based on NHL playoff format
-            # Get division winners
-            div_winners = {}
-            for division in divisions:
-                div_winner = division_qualifiers_df[
-                    (division_qualifiers_df['division'] == division) & 
-                    (division_qualifiers_df['division_rank'] == 1)
-                ].iloc[0]
-                div_winners[division] = div_winner
-            
-            # Determine which wildcard plays which division winner
-            # Better division winner plays worst wildcard
-            # Use the same tiebreaker logic for division winners
-            if 'points' in div_winners[list(div_winners.keys())[0]]:
-                sort_key = lambda x: tuple(x[col] if col in x else 0 for col in sort_columns)
-                div_winner_list = sorted(
-                    list(div_winners.values()), 
-                    key=sort_key, 
-                    reverse=True
-                )
-            else:
-                # Fallback to simpler sorting if points not available
-                div_winner_list = list(div_winners.values())
-            
-            if len(wildcards) >= 2 and len(div_winner_list) >= 2:
-                # Create matchups
-                matchups = {}
-                
-                # A1 vs WC2
-                matchups['A1_WC2'] = {
-                    'top_seed': div_winner_list[0],
-                    'bottom_seed': wildcards[wildcards['wildcard_rank'] == 2].iloc[0]
-                }
-                
-                # B1 vs WC1
-                matchups['B1_WC1'] = {
-                    'top_seed': div_winner_list[1],
-                    'bottom_seed': wildcards[wildcards['wildcard_rank'] == 1].iloc[0]
-                }
-                
-                # Create other divisional matchups (A2 vs A3, B2 vs B3)
-                for division in divisions:
-                    div_teams = division_qualifiers_df[division_qualifiers_df['division'] == division]
-                    
-                    if len(div_teams) >= 3:
-                        div_2 = div_teams[div_teams['division_rank'] == 2].iloc[0]
-                        div_3 = div_teams[div_teams['division_rank'] == 3].iloc[0]
-                        
-                        matchups[f"{division[0]}2_{division[0]}3"] = {
-                            'top_seed': div_2,
-                            'bottom_seed': div_3
-                        }
-                
-                playoff_matchups[conference] = matchups
-    
-    return playoff_matchups
-
-# Function to create team comparison data for matchups
-def create_matchup_data(top_seed, bottom_seed, team_data):
-    """
-    Create matchup data for model input
-    
-    Args:
-        top_seed: Top seeded team info
-        bottom_seed: Bottom seeded team info
-        team_data: DataFrame with team stats and features
-        
-    Returns:
-        DataFrame with matchup features
-    """
-    # Create a single row DataFrame for this matchup
-    matchup_data = {}
-    
-    # Base matchup information
-    matchup_data['season'] = current_season
-    matchup_data['round'] = 1
-    matchup_data['round_name'] = 'First Round'
-    matchup_data['series_letter'] = 'TBD'
-    matchup_data['top_seed_abbrev'] = top_seed['teamAbbrev']
-    matchup_data['bottom_seed_abbrev'] = bottom_seed['teamAbbrev']
-    matchup_data['top_seed_rank'] = top_seed.get('division_rank', top_seed.get('wildcard_rank', 0))
-    matchup_data['bottom_seed_rank'] = bottom_seed.get('division_rank', bottom_seed.get('wildcard_rank', 0))
-    matchup_data['top_seed_wins'] = 0
-    matchup_data['bottom_seed_wins'] = 0
-    
-    # Get team data for each team - use teamAbbrev to filter
-    top_team_data = team_data[team_data['teamAbbrev'] == top_seed['teamAbbrev']]
-    bottom_team_data = team_data[team_data['teamAbbrev'] == bottom_seed['teamAbbrev']]
-    
-    # Check if team data exists
-    if not top_team_data.empty and not bottom_team_data.empty:
-        top_seed_data = top_team_data.iloc[0]
-        bottom_seed_data = bottom_team_data.iloc[0]
-        
-        # Add points for seeding comparison
-        if 'points' in top_seed_data and 'points' in bottom_seed_data:
-            matchup_data['points_top'] = top_seed_data['points']
-            matchup_data['points_bottom'] = bottom_seed_data['points']
-            matchup_data['points_diff'] = top_seed_data['points'] - bottom_seed_data['points']
-        
-        # Feature columns to use for prediction - now include playoff history if available
-        feature_cols = [
-            'PP%_rel', 'PK%_rel', 'FO%', 'special_teams_composite',
-            'xGoalsPercentage', 'homeRegulationWin%', 'roadRegulationWin%',
-            'possAdjHitsPctg', 'possAdjTakeawaysPctg', 'possTypeAdjGiveawaysPctg',
-            'reboundxGoalsPctg', 'goalDiff/G', 'adjGoalsSavedAboveX/60',
-            'adjGoalsScoredAboveX/60', 'playoff_performance_score'
-        ]
-        
-        # Add all other potentially useful features
-        additional_features = [
-            'corsiPercentage', 'fenwickPercentage', 'weighted_playoff_wins',
-            'weighted_playoff_rounds', 'PP%', 'PK%', 'home_wins', 'road_wins'
-        ]
-        
-        # Combine all feature lists
-        all_features = feature_cols + additional_features
-        
-        # Feature engineering: calculate missing features if possible
-        if 'PP%' in top_seed_data and 'PP%' not in feature_cols:
-            # Convert percentage strings to floats if needed
-            for team_data_item in [top_seed_data, bottom_seed_data]:
-                for col in ['PP%', 'PK%']:
-                    if team_data[col].dtype == object and team_data[col].str.contains('%').any():
-                        team_data[col] = team_data[col].str.rstrip('%').astype(float) / 100
-        
-            # Calculate league averages
-            if 'PP%' in team_data.columns and 'PK%' in team_data.columns:
-                league_avg_pp = team_data['PP%'].mean()
-                league_avg_pk = team_data['PK%'].mean()
-                
-                # Calculate relative metrics
-                top_seed_data['PP%_rel'] = top_seed_data['PP%'] - league_avg_pp
-                bottom_seed_data['PP%_rel'] = bottom_seed_data['PP%'] - league_avg_pp
-                top_seed_data['PK%_rel'] = top_seed_data['PK%'] - league_avg_pk
-                bottom_seed_data['PK%_rel'] = bottom_seed_data['PK%'] - league_avg_pk
-                
-                # Create composite special teams metric
-                top_seed_data['special_teams_composite'] = top_seed_data['PP%_rel'] + top_seed_data['PK%_rel']
-                bottom_seed_data['special_teams_composite'] = bottom_seed_data['PP%_rel'] + bottom_seed_data['PK%_rel']
-        
-        # Calculate home/road win percentages if missing
-        if 'homeRegulationWin%' not in top_seed_data and 'homeRegulationWins' in top_seed_data and 'gamesPlayed' in top_seed_data:
-            top_seed_data['homeRegulationWin%'] = top_seed_data['homeRegulationWins'] / top_seed_data['gamesPlayed']
-            bottom_seed_data['homeRegulationWin%'] = bottom_seed_data['homeRegulationWins'] / bottom_seed_data['gamesPlayed']
-        
-        if 'roadRegulationWin%' not in top_seed_data and 'roadRegulationWins' in top_seed_data and 'gamesPlayed' in top_seed_data:
-            top_seed_data['roadRegulationWin%'] = top_seed_data['roadRegulationWins'] / top_seed_data['gamesPlayed']
-            bottom_seed_data['roadRegulationWin%'] = bottom_seed_data['roadRegulationWins'] / bottom_seed_data['gamesPlayed']
-        
-        # Add features for each team if available
-        for col in all_features:
-            if col in top_seed_data and col in bottom_seed_data:
-                matchup_data[f"{col}_top"] = top_seed_data[col]
-                matchup_data[f"{col}_bottom"] = bottom_seed_data[col]
-                matchup_data[f"{col}_diff"] = top_seed_data[col] - bottom_seed_data[col]
-    else:
-        st.warning(f"Team data not found for {top_seed['teamAbbrev']} or {bottom_seed['teamAbbrev']}")
-    
-    return pd.DataFrame([matchup_data])
-
-# Function to load trained models
-@st.cache_resource
-def load_models():
-    """Load the trained machine learning models"""
-    model_folder = os.path.join(os.path.dirname(os.path.abspath(__file__)), "models")
-    # Ensure model directory exists
-    os.makedirs(model_folder, exist_ok=True)
-    
-    models = {}
-    
-    # Define model paths
-    lr_path = os.path.join(model_folder, 'logistic_regression_model_final.pkl')
-    xgb_path = os.path.join(model_folder, 'xgboost_playoff_model_final.pkl')
-    default_path = os.path.join(model_folder, 'playoff_model.pkl')
-    
-    # List available files for debugging
-    available_files = os.listdir(model_folder) if os.path.exists(model_folder) else []
-    st.sidebar.info(f"Available model files: {', '.join(available_files) if available_files else 'None'}")
-    
-    # Check if xgboost is installed, install if missing
-    try:
-        import xgboost
-    except ImportError:
-        st.sidebar.warning("Installing XGBoost package...")
-        try:
-            subprocess.check_call([sys.executable, "-m", "pip", "install", "xgboost"])
-            import xgboost
-            st.sidebar.success("✅ XGBoost installed successfully")
-        except Exception as e:
-            st.sidebar.error(f"Error installing XGBoost: {str(e)}")
-            # We'll continue without XGBoost models
-    
-    # Try to load the models
-    try:
-        # Check if LR model exists and load it
-        if os.path.exists(lr_path):
-            try:
-                models['lr'] = joblib.load(lr_path)
-                st.sidebar.success("✓ Loaded Logistic Regression model")
-            except Exception as lr_error:
-                st.sidebar.warning(f"Failed to load LR model: {str(lr_error)}")
-        
-        # Check if XGB model exists and load it
-        if os.path.exists(xgb_path):
-            try:
-                models['xgb'] = joblib.load(xgb_path)
-                st.sidebar.success("✓ Loaded XGBoost model")
-            except Exception as xgb_error:
-                st.sidebar.warning(f"Failed to load XGB model: {str(xgb_error)}")
-            
-        # Check if default model exists and load it
-        if os.path.exists(default_path):
-            try:
-                models['default'] = joblib.load(default_path)
-                st.sidebar.success("✓ Loaded default model")
-            except Exception as default_error:
-                st.sidebar.warning(f"Failed to load default model: {str(default_error)}")
-            
-        if not models:
-            st.sidebar.warning("No models found - using basic predictions")
-            models['default'] = {
-                'model': None,
-                'features': [],
-                'home_ice_boost': 0.039
-            }
-            models['mode'] = 'default'
-        else:
-            # Determine which mode to use based on available models
-            if 'lr' in models and 'xgb' in models:
-                models['mode'] = 'ensemble'
-            elif 'default' in models:
-                models['mode'] = 'default'
-            elif len(models) > 0:
-                models['mode'] = 'single'
-            else:
-                models['mode'] = 'default'
-            
-            # Ensure home_ice_boost is set
-            if 'home_ice_boost' not in models:
-                models['home_ice_boost'] = 0.039
-        
-        return models
-    except Exception as e:
-        st.sidebar.error(f"Error loading models: {str(e)}")
-        # Return a default placeholder model
-        return {
-            'default': {
-                'model': None,
-                'features': [],
-                'home_ice_boost': 0.039
-            },
-            'mode': 'default',
-            'home_ice_boost': 0.039
-        }
-
-@st.cache_data(ttl=3600)  # Cache for 1 hour
-def simulate_playoff_series(matchup_data, _model_data, n_simulations=1000):
-    """
-    Simulate a playoff series using Monte Carlo simulation
-    
-    Args:
-        matchup_data: DataFrame with matchup features
-        _model_data: Dictionary with model information and features (not hashed by Streamlit)
-        n_simulations: Number of simulations to run
-        
-    Returns:
-        dict: Dictionary with simulation results
-    """
-    # Extract team abbreviations
-    top_seed = matchup_data['top_seed_abbrev'].iloc[0]
-    bottom_seed = matchup_data['bottom_seed_abbrev'].iloc[0]
-    
-    # If we have a model, use it for predictions
-    if _model_data is not None:
-        try:
-            # Check which model mode we're using
-            model_mode = _model_data.get('mode', 'default')
-            
-            # Get base probability for higher seed winning THE SERIES (not individual games)
-            base_prob = 0.5  # Default if no models available
-            lr_prob = 0.5
-            xgb_prob = 0.5
-            
-            if model_mode == 'ensemble' and 'lr' in _model_data and 'xgb' in _model_data:
-                # Use ensemble of logistic regression and XGBoost models
-                lr_model = _model_data['lr'].get('model')
-                lr_features = [feat for feat in _model_data['lr'].get('features', []) if feat in matchup_data.columns]
-                
-                if lr_model is not None and len(lr_features) == len(_model_data['lr'].get('features', [])):
-                    lr_prob = lr_model.predict_proba(matchup_data[lr_features])[:, 1][0]
-                else:
-                    lr_prob = 0.5  # Default value
-                
-                xgb_model = _model_data['xgb'].get('model')
-                xgb_features = [feat for feat in _model_data['xgb'].get('features', []) if feat in matchup_data.columns]
-                
-                if xgb_model is not None and len(xgb_features) == len(_model_data['xgb'].get('features', [])):
-                    xgb_prob = xgb_model.predict_proba(matchup_data[xgb_features])[:, 1][0]
-                else:
-                    xgb_prob = 0.5  # Default value
-                
-                # Average the two models for ensemble prediction
-                base_prob = (lr_prob + xgb_prob) / 2
-                
-            elif model_mode in ['single', 'default']:
-                # Use a single model
-                model_key = 'default' if model_mode == 'default' or 'default' in _model_data else 'xgb' if 'xgb' in _model_data else 'lr'
-                if model_key in _model_data:
-                    single_model = _model_data[model_key].get('model')
-                    features = [feat for feat in _model_data[model_key].get('features', []) if feat in matchup_data.columns]
-                    
-                    if single_model is not None and len(features) == len(_model_data[model_key].get('features', [])):
-                        base_prob = single_model.predict_proba(matchup_data[features])[:, 1][0]
-                        if model_key == 'xgb':
-                            xgb_prob = base_prob
-                        elif model_key == 'lr':
-                            lr_prob = base_prob
-            
-            # Get home ice boost - already included in the model's series prediction
-            series_home_ice_boost = _model_data.get('home_ice_boost', 0.039)
-            
-            # Track results
-            higher_seed_wins = 0
-            win_distribution = {
-                '4-0': 0, '4-1': 0, '4-2': 0, '4-3': 0,  # Higher seed wins
-                '0-4': 0, '1-4': 0, '2-4': 0, '3-4': 0   # Lower seed wins
-            }
-            
-            # Historical NHL playoff series length distribution:
-            # 4 games: 14.0%, 5 games: 24.3%, 6 games: 33.6%, 7 games: 28.1%
-            
-            # Calculate scaled outcome distributions based on win probability
-            # This scales the length distribution based on team strength
-            # Higher win probability -> more likely to win in fewer games
-            def get_outcome_distributions(win_prob):
-                # Base distribution by series length
-                base_sweep = 0.140     # 4 games: 14.0%
-                base_five = 0.243      # 5 games: 24.3%
-                base_six = 0.336       # 6 games: 33.6%
-                base_seven = 0.281     # 7 games: 28.1%
-                
-                # Scaling factors - how much to adjust based on win probability
-                # The further from 0.5, the more skewed the distribution
-                p_factor = (win_prob - 0.5) * 2  # -1 to 1 scale
-                
-                # For the favorite (win_prob > 0.5):
-                # - Increase probability of shorter series
-                # - Decrease probability of longer series
-                if win_prob >= 0.5:
-                    # Scale between 0 and 0.8 based on win probability
-                    scaling = p_factor * 0.8
-                    
-                    # Adjust distribution for favorite (higher seed)
-                    higher_sweep = base_sweep * (1 + scaling)
-                    higher_five = base_five * (1 + scaling * 0.5)
-                    higher_six = base_six * (1 - scaling * 0.3)
-                    higher_seven = base_seven * (1 - scaling * 0.5)
-                    
-                    # Calculate the complementary distribution for the underdog
-                    lower_sweep = base_sweep * (1 - scaling * 0.5)
-                    lower_five = base_five * (1 - scaling * 0.3)
-                    lower_six = base_six * (1 + scaling * 0.4)
-                    lower_seven = base_seven * (1 + scaling * 0.6)
-                else:
-                    # For the underdog (win_prob < 0.5)
-                    # Scale between 0 and 0.8 based on inverse of win probability
-                    scaling = -p_factor * 0.8
-                    
-                    # Adjust distribution for underdog (higher seed is underdog)
-                    higher_sweep = base_sweep * (1 - scaling * 0.5)
-                    higher_five = base_five * (1 - scaling * 0.3)
-                    higher_six = base_six * (1 + scaling * 0.4)
-                    higher_seven = base_seven * (1 + scaling * 0.6)
-                    
-                    # Calculate the complementary distribution for the favorite
-                    lower_sweep = base_sweep * (1 + scaling)
-                    lower_five = base_five * (1 + scaling * 0.5)
-                    lower_six = base_six * (1 - scaling * 0.3)
-                    lower_seven = base_seven * (1 - scaling * 0.5)
-                
-                # Normalize to ensure probabilities sum to 1
-                higher_total = higher_sweep + higher_five + higher_six + higher_seven
-                higher_sweep /= higher_total
-                higher_five /= higher_total
-                higher_six /= higher_total
-                higher_seven /= higher_total
-                
-                lower_total = lower_sweep + lower_five + lower_six + lower_seven
-                lower_sweep /= lower_total
-                lower_five /= lower_total
-                lower_six /= lower_total
-                lower_seven /= lower_total
-                
-                # Return the distributions
-                higher_seed_outcome_dist = {
-                    '4-0': higher_sweep, 
-                    '4-1': higher_five, 
-                    '4-2': higher_six, 
-                    '4-3': higher_seven
-                }
-                
-                lower_seed_outcome_dist = {
-                    '0-4': lower_sweep, 
-                    '1-4': lower_five, 
-                    '2-4': lower_six, 
-                    '3-4': lower_seven
-                }
-                
-                return higher_seed_outcome_dist, lower_seed_outcome_dist
-            
-            # Get the outcome distributions based on win probability
-            higher_seed_outcome_dist, lower_seed_outcome_dist = get_outcome_distributions(base_prob)
-            
-            # Run simulations - now determining series winner based on probability
-            for _ in range(n_simulations):
-                # Determine if higher seed wins the series
-                higher_seed_wins_series = np.random.random() < base_prob
-                
-                if higher_seed_wins_series:
-                    higher_seed_wins += 1
-                    # Randomly select a series outcome based on scaled historical distribution
-                    outcome = np.random.choice(['4-0', '4-1', '4-2', '4-3'], 
-                                             p=[higher_seed_outcome_dist['4-0'], 
-                                                higher_seed_outcome_dist['4-1'],
-                                                higher_seed_outcome_dist['4-2'],
-                                                higher_seed_outcome_dist['4-3']])
-                    win_distribution[outcome] += 1
-                else:
-                    # Randomly select a series outcome for lower seed winning
-                    outcome = np.random.choice(['0-4', '1-4', '2-4', '3-4'], 
-                                             p=[lower_seed_outcome_dist['0-4'], 
-                                                lower_seed_outcome_dist['1-4'],
-                                                lower_seed_outcome_dist['2-4'],
-                                                lower_seed_outcome_dist['3-4']])
-                    win_distribution[outcome] += 1
-            
-            # Calculate win percentage
-            higher_seed_win_pct = higher_seed_wins / n_simulations
-            
-            # Calculate confidence interval
-            z = 1.96  # 95% confidence
-            ci_width = z * np.sqrt((higher_seed_win_pct * (1 - higher_seed_win_pct)) / n_simulations)
-            ci_lower = max(0, higher_seed_win_pct - ci_width)
-            ci_upper = min(1, higher_seed_win_pct + ci_width)
-            
-            # Format results
-            results = {
-                'top_seed': top_seed,
-                'bottom_seed': bottom_seed,
-                'win_probability': higher_seed_win_pct,
-                'ci_lower': ci_lower,
-                'ci_upper': ci_upper,
-                'win_distribution': win_distribution,
-                'model_mode': _model_data.get('mode', 'default'),
-                'lr_probability': lr_prob,
-                'xgb_probability': xgb_prob,
-                'combined_base_probability': base_prob,
-                'home_ice_boost': series_home_ice_boost,
-                'series_length_breakdown': {
-                    '4 games': 0.140, 
-                    '5 games': 0.243, 
-                    '6 games': 0.336, 
-                    '7 games': 0.281
-                },
-                'simulation_note': "Series-level simulation using historical NHL playoff series length distribution"
-            }
-            
-            return results
-        except Exception as e:
-            st.error(f"Error in simulation: {str(e)}")
-            # Return None if there was an error
-            return None
-    else:
-        # If no model, use simple probability based on points difference
-        top_points = matchup_data.get('points_top', 0)
-        bottom_points = matchup_data.get('points_bottom', 0)
-        points_diff = top_points - bottom_points
-        
-        # Simple logistic function to convert points difference to probability
-        higher_seed_win_pct = 1 / (1 + np.exp(-0.05 * points_diff))
-        
-        return {
-            'top_seed': top_seed,
-            'bottom_seed': bottom_seed,
-            'win_probability': higher_seed_win_pct,
-            'ci_lower': higher_seed_win_pct - 0.1,
-            'ci_upper': higher_seed_win_pct + 0.1,
-            'win_distribution': {},
-            'model_mode': 'points-based',
-            'points_based': True
-        }
-
-# Now let's improve the simulate_bracket function to properly advance teams
-@st.cache_data(ttl=3600)  # Cache for 1 hour
-def simulate_bracket(playoff_matchups, team_data, _model_data, n_simulations=100):
-    """
-    Simulate the entire playoff bracket
-    
-    Args:
-        playoff_matchups: Dictionary with playoff matchups
-        team_data: DataFrame with team stats and features
-        _model_data: Dictionary with model information and features (not hashed by Streamlit)
-        n_simulations: Number of simulations to run
-        
-    Returns:
-        dict: Dictionary with simulation results
-    """
-    # Call the more comprehensive simulation function with detailed_tracking=False to keep results format consistent
-    sim_results = simulate_playoff_bracket(playoff_matchups, team_data, _model_data, n_simulations, detailed_tracking=False)
-    
-    # Extract just the team_advancement results to maintain backward compatibility
-    team_advancement = {}
-    if 'team_advancement' in sim_results:
-        # Convert DataFrame to the expected dictionary format
-        for _, row in sim_results['team_advancement'].iterrows():
-            team = row['teamAbbrev']
-            team_advancement[team] = {
-                'round_1': row['round_1'],
-                'round_2': row['round_2'], 
-                'conf_final': row['conf_final'],
-                'final': row['final'],
-                'champion': row['champion']
-            }
-    
-    return team_advancement
-
-# Function to create team comparison data for matchups - ensure all features are computed
-def create_matchup_data(top_seed, bottom_seed, team_data):
-    """
-    Create matchup data for model input
-    
-    Args:
-        top_seed: Top seeded team info
-        bottom_seed: Bottom seeded team info
-        team_data: DataFrame with team stats and features
-        
-    Returns:
-        DataFrame with matchup features
-    """
-    # Create a single row DataFrame for this matchup
-    matchup_data = {}
-    
-    # Base matchup information
-    matchup_data['season'] = current_season
-    matchup_data['round'] = 1
-    matchup_data['round_name'] = 'First Round'
-    matchup_data['series_letter'] = 'TBD'
-    matchup_data['top_seed_abbrev'] = top_seed['teamAbbrev']
-    matchup_data['bottom_seed_abbrev'] = bottom_seed['teamAbbrev']
-    matchup_data['top_seed_rank'] = top_seed.get('division_rank', top_seed.get('wildcard_rank', 0))
-    matchup_data['bottom_seed_rank'] = bottom_seed.get('division_rank', bottom_seed.get('wildcard_rank', 0))
-    matchup_data['top_seed_wins'] = 0
-    matchup_data['bottom_seed_wins'] = 0
-    
-    # Get team data for each team - use teamAbbrev to filter
-    top_team_data = team_data[team_data['teamAbbrev'] == top_seed['teamAbbrev']]
-    bottom_team_data = team_data[team_data['teamAbbrev'] == bottom_seed['teamAbbrev']]
-    
-    # Check if team data exists
-    if not top_team_data.empty and not bottom_team_data.empty:
-        top_seed_data = top_team_data.iloc[0]
-        bottom_seed_data = bottom_team_data.iloc[0]
-        
-        # Add points for seeding comparison
-        if 'points' in top_seed_data and 'points' in bottom_seed_data:
-            matchup_data['points_top'] = top_seed_data['points']
-            matchup_data['points_bottom'] = bottom_seed_data['points']
-            matchup_data['points_diff'] = top_seed_data['points'] - bottom_seed_data['points']
-        
-        # Feature columns to use for prediction - now include playoff history if available
-        feature_cols = [
-            'PP%_rel', 'PK%_rel', 'FO%', 'special_teams_composite',
-            'xGoalsPercentage', 'homeRegulationWin%', 'roadRegulationWin%',
-            'possAdjHitsPctg', 'possAdjTakeawaysPctg', 'possTypeAdjGiveawaysPctg',
-            'reboundxGoalsPctg', 'goalDiff/G', 'adjGoalsSavedAboveX/60',
-            'adjGoalsScoredAboveX/60', 'playoff_performance_score'
-        ]
-        
-        # Add all other potentially useful features
-        additional_features = [
-            'corsiPercentage', 'fenwickPercentage', 'weighted_playoff_wins',
-            'weighted_playoff_rounds', 'PP%', 'PK%', 'home_wins', 'road_wins'
-        ]
-        
-        # Combine all feature lists
-        all_features = feature_cols + additional_features
-        
-        # Feature engineering: calculate missing features if possible
-        if 'PP%' in top_seed_data and 'PP%' not in feature_cols:
-            # Convert percentage strings to floats if needed
-            for team_data_item in [top_seed_data, bottom_seed_data]:
-                for col in ['PP%', 'PK%']:
-                    if team_data[col].dtype == object and team_data[col].str.contains('%').any():
-                        team_data[col] = team_data[col].str.rstrip('%').astype(float) / 100
-        
-            # Calculate league averages
-            if 'PP%' in team_data.columns and 'PK%' in team_data.columns:
-                league_avg_pp = team_data['PP%'].mean()
-                league_avg_pk = team_data['PK%'].mean()
-                
-                # Calculate relative metrics
-                top_seed_data['PP%_rel'] = top_seed_data['PP%'] - league_avg_pp
-                bottom_seed_data['PP%_rel'] = bottom_seed_data['PP%'] - league_avg_pp
-                top_seed_data['PK%_rel'] = top_seed_data['PK%'] - league_avg_pk
-                bottom_seed_data['PK%_rel'] = bottom_seed_data['PK%'] - league_avg_pk
-                
-                # Create composite special teams metric
-                top_seed_data['special_teams_composite'] = top_seed_data['PP%_rel'] + top_seed_data['PK%_rel']
-                bottom_seed_data['special_teams_composite'] = bottom_seed_data['PP%_rel'] + bottom_seed_data['PK%_rel']
-        
-        # Calculate home/road win percentages if missing
-        if 'homeRegulationWin%' not in top_seed_data and 'homeRegulationWins' in top_seed_data and 'gamesPlayed' in top_seed_data:
-            top_seed_data['homeRegulationWin%'] = top_seed_data['homeRegulationWins'] / top_seed_data['gamesPlayed']
-            bottom_seed_data['homeRegulationWin%'] = bottom_seed_data['homeRegulationWins'] / bottom_seed_data['gamesPlayed']
-        
-        if 'roadRegulationWin%' not in top_seed_data and 'roadRegulationWins' in top_seed_data and 'gamesPlayed' in top_seed_data:
-            top_seed_data['roadRegulationWin%'] = top_seed_data['roadRegulationWins'] / top_seed_data['gamesPlayed']
-            bottom_seed_data['roadRegulationWin%'] = bottom_seed_data['roadRegulationWins'] / bottom_seed_data['gamesPlayed']
-        
-        # Add features for each team if available
-        for col in all_features:
-            if col in top_seed_data and col in bottom_seed_data:
-                matchup_data[f"{col}_top"] = top_seed_data[col]
-                matchup_data[f"{col}_bottom"] = bottom_seed_data[col]
-                matchup_data[f"{col}_diff"] = top_seed_data[col] - bottom_seed_data[col]
-    else:
-        st.warning(f"Team data not found for {top_seed['teamAbbrev']} or {bottom_seed['teamAbbrev']}")
-    
-    return pd.DataFrame([matchup_data])
-
-# Update the Playoff Bracket page display to show separate model predictions
-def display_playoff_bracket(playoff_matchups, team_data, model_data):
-    """Display the playoff bracket with detailed model predictions and selectable comparison metrics"""
-    # Define list of available comparison metrics
-    available_metrics = {
-        "Points": "points",
-        "Goal Differential": "goalDifferential",
-        "Goals For": "GF",
-        "Goals Against": "GA",
-        "Power Play %": "PP%",
-        "Penalty Kill %": "PK%",
-        "5v5 xGoals %": "xGoalsPercentage", 
-        "5v5 Corsi %": "corsiPercentage",
-        "Regulation Wins": "regulationWins",
-        "Road Wins": "road_wins",
-        "Home Wins": "home_wins",
-        "Face-off Win %": "FO%",
-        "Save %": "savePct",
-        "Playoff Experience": "playoff_performance_score"
-    }
-    
-    # Let user select metrics to compare
-    st.subheader("Select Comparison Metrics")
-    
-    # Create columns for select/deselect all buttons
-    col1, col2 = st.columns([1, 10])
-    with col1:
-        select_all = st.button("Select All")
-    with col2:
-        deselect_all = st.button("Clear All")
-    
-    # Default selections
-    default_selections = ["Points", "Goal Differential", "Power Play %", "Penalty Kill %"]
-    
-    # Handle select all / deselect all
-    if select_all:
-        selected_metrics = list(available_metrics.keys())
-    elif deselect_all:
-        selected_metrics = []
-    else:
-        selected_metrics = st.multiselect(
-            "Choose metrics to compare:",
-            options=list(available_metrics.keys()),
-            default=default_selections
-        )
-    
-    # Check if we have matchups
-    if playoff_matchups:
-        # Display each conference's matchups
-        for conference, matchups in playoff_matchups.items():
-            st.write(f"### {conference} Conference")
-            
-            for series_id, matchup in matchups.items():
-                top_seed = matchup['top_seed']
-                bottom_seed = matchup['bottom_seed']
-                
-                # Create a container for each matchup
-                matchup_container = st.container()
-                
-                with matchup_container:
-                    # Team names and logos
-                    col1, col2, col3 = st.columns([2, 1, 2])
-                    
-                    with col1:
-                        st.write(f"**{top_seed['teamName']}** ({top_seed['teamAbbrev']})")
-                        # Display logo if available
-                        if 'teamLogo' in top_seed and top_seed['teamLogo']:
-                            logo = load_team_logo(top_seed['teamLogo'])
-                            if logo:
-                                st.image(logo, width=100)
-                    
-                    with col2:
-                        st.write("**vs**")
-                    
-                    with col3:
-                        st.write(f"**{bottom_seed['teamName']}** ({bottom_seed['teamAbbrev']})")
-                        # Display logo if available
-                        if 'teamLogo' in bottom_seed and bottom_seed['teamLogo']:
-                            logo = load_team_logo(bottom_seed['teamLogo'])
-                            if logo:
-                                st.image(logo, width=100)
-                    
-                    # Create matchup data for this series
-                    matchup_df = create_matchup_data(top_seed, bottom_seed, team_data)
-                    
-                    # Simulate this series specifically
-                    if not matchup_df.empty and model_data is not None:
-                        sim_result = simulate_playoff_series(matchup_df, model_data)
-                        
-                        if sim_result:
-                            # Get team data for comparison
-                            top_team_data = team_data[team_data['teamAbbrev'] == top_seed['teamAbbrev']].iloc[0] if sum(team_data['teamAbbrev'] == top_seed['teamAbbrev']) > 0 else None
-                            bottom_team_data = team_data[team_data['teamAbbrev'] == bottom_seed['teamAbbrev']].iloc[0] if sum(team_data['teamAbbrev'] == bottom_seed['teamAbbrev']) > 0 else None
-                            
-                            # Model predictions section
-                            st.write("#### Model Predictions")
-                            
-                            # Create a comparison table for different model predictions
-                            model_cols = st.columns(4)
-                            
-                            # Show LR model prediction (raw)
-                            with model_cols[0]:
-                                lr_prob = sim_result.get('lr_probability', 0.5)
-                                st.metric("LR Model", f"{lr_prob*100:.1f}%")
-                                st.caption(f"Logistic Regression (Raw)")
-                            
-                            # Show XGB model prediction (raw)
-                            with model_cols[1]:
-                                xgb_prob = sim_result.get('xgb_probability', 0.5)
-                                st.metric("XGB Model", f"{xgb_prob*100:.1f}%")
-                                st.caption(f"XGBoost (Raw)")
-                            
-                            # Show ensemble prediction (raw)
-                            with model_cols[2]:
-                                ensemble_prob = sim_result.get('combined_base_probability', (lr_prob + xgb_prob) / 2)
-                                st.metric("Ensemble", f"{ensemble_prob*100:.1f}%")
-                                st.caption(f"Ensemble w/o Home Ice")
-                            
-                            # Show combined prediction with home ice boost
-                            with model_cols[3]:
-                                win_pct = sim_result['win_probability'] * 100
-                                st.metric("Final Prediction", f"{win_pct:.1f}%")
-                                st.caption(f"With Home Ice Boost")
-                            
-                            # Determine predicted winner
-                            predicted_winner = top_seed['teamName'] if win_pct >= 50 else bottom_seed['teamName']
-                            predicted_winner_pct = win_pct if win_pct >= 50 else 100 - win_pct
-                            
-                            # Display predicted winner prominently
-                            st.info(f"**Predicted Winner: {predicted_winner}** ({predicted_winner_pct:.1f}% chance)")
-                            
-                            # Display win distribution as a table instead of a chart
-                            if sim_result.get('win_distribution'):
-                                st.write("#### Series Outcome Distribution")
-                                dist = sim_result['win_distribution']
-                                
-                                # Convert to percentages
-                                total = sum(dist.values())
-                                
-                                # Create a DataFrame for the series outcome distribution
-                                outcome_data = []
-                                
-                                # Higher seed outcomes
-                                for outcome in ['4-0', '4-1', '4-2', '4-3']:
-                                    pct = (dist.get(outcome, 0) / total) * 100 if total > 0 else 0
-                                    outcome_data.append({
-                                        'Team': top_seed['teamName'],
-                                        'Outcome': outcome,
-                                        'Probability': f"{pct:.1f}%"
-                                    })
-                                
-                                # Lower seed outcomes
-                                for team1_outcome, team2_outcome in zip(['0-4', '1-4', '2-4', '3-4'], ['4-0', '4-1', '4-2', '4-3']):
-                                    pct = (dist.get(team1_outcome, 0) / total) * 100 if total > 0 else 0
-                                    outcome_data.append({
-                                        'Team': bottom_seed['teamName'],
-                                        'Outcome': team2_outcome,
-                                        'Probability': f"{pct:.1f}%"
-                                    })
-                                
-                                # Convert to DataFrame and display as table
-                                outcome_df = pd.DataFrame(outcome_data)
-                                st.table(outcome_df)
-                            
-                            # Show comparison metrics if both teams have data and metrics are selected
-                            if top_team_data is not None and bottom_team_data is not None and selected_metrics:
-                                st.write("#### Team Comparison")
-                                
-                                # Create a DataFrame for the comparison table
-                                comparison_data = []
-                                
-                                for display_name in selected_metrics:
-                                    col_name = available_metrics[display_name]
-                                    
-                                    # Check if the metric exists for both teams
-                                    if col_name in top_team_data and col_name in bottom_team_data:
-                                        top_val = top_team_data[col_name]
-                                        bottom_val = bottom_team_data[col_name]
-                                        
-                                        # Format values appropriately
-                                        if isinstance(top_val, (float, np.float64)):
-                                            if col_name in ['PP%', 'PK%', 'FO%', 'savePct'] and not isinstance(top_val, str):
-                                                top_val_display = f"{top_val*100:.1f}%" if top_val <= 1 else f"{top_val:.1f}%"
-                                                bottom_val_display = f"{bottom_val*100:.1f}%" if bottom_val <= 1 else f"{bottom_val:.1f}%"
-                                            else:
-                                                top_val_display = f"{top_val:.1f}" if top_val % 1 != 0 else f"{int(top_val)}"
-                                                bottom_val_display = f"{bottom_val:.1f}" if bottom_val % 1 != 0 else f"{int(bottom_val)}"
-                                        else:
-                                            top_val_display = str(top_val)
-                                            bottom_val_display = str(bottom_val)
-                                        
-                                        # Add to comparison data
-                                        comparison_data.append({
-                                            'Metric': display_name,
-                                            top_seed['teamName']: top_val_display,
-                                            bottom_seed['teamName']: bottom_val_display
-                                        })
-                                
-                                # Convert to DataFrame and display
-                                if comparison_data:
-                                    comparison_df = pd.DataFrame(comparison_data)
-                                    st.table(comparison_df)
-                                else:
-                                    st.warning("No comparison metrics available for both teams")
-                    
-                    st.write("---")
-    else:
-        st.warning("Could not determine playoff matchups from current standings data")
-
-# Add this function before the display_playoff_bracket function
-def load_team_logo(logo_url):
-    """
-    Load team logo from URL and return as PIL Image.
-    
-    Args:
-        logo_url: URL of the team logo
-        
-    Returns:
-        Image object or None if loading fails
-    """
-    try:
-        # Validate URL
-        if not logo_url or not isinstance(logo_url, str) or not logo_url.startswith('http'):
-            return None
-            
-        # Add user-agent header to avoid 403 errors
-        headers = {
-            'User-Agent': 'Mozilla/5.0 (Windows NT 10.0; Win64; x64) AppleWebKit/537.36 (KHTML, like Gecko) Chrome/91.0.4472.124 Safari/537.36'
-        }
-        response = requests.get(logo_url, headers=headers, stream=True, timeout=10)
-        
-        if response.status_code == 200:
-            try:
-                # Save to BytesIO and try to open
-                img_data = BytesIO(response.content)
-                # Verify it's a valid image before returning
-                img = Image.open(img_data)
-                # Quick check to ensure it's a valid image
-                img.verify()
-                # Reopen the image after verify closes it
-                img_data.seek(0)
-                return Image.open(img_data)
-            except Exception:
-                # If the image is invalid, return None silently
-                return None
-        else:
-            # Only show warning for significant errors
-            return None
-    except Exception:
-        # Skip logging the error and just return None
-        return None
-    
-# Now let's update the main function to use our enhanced display function for the Playoff Bracket page
-def main():
-    # App title and description
-    st.title("NHL Playoff Predictor")
-    st.write("Predict playoff outcomes based on team statistics and advanced metrics")
-    
-    # Sidebar for navigation
-    st.sidebar.title("Navigation")
-    page = st.sidebar.radio("Select a page", [
-        "First Round Matchups", 
-        "Full Simulation Results", 
-        "Head-to-Head Comparison", 
-        "Sim Your Own Bracket",
-        "About"
-    ])
-    
-    # Get data
-    with st.spinner("Fetching NHL data..."):
-        # Get standings data
-        standings_data = get_standings_data()
-        standings_df = process_standings_data(standings_data)
-        
-        # Get team stats data
-        stats_data = get_team_stats_data()
-        stats_df = process_team_stats_data(stats_data)
-        
-        # Get advanced stats data
-        advanced_stats_df = get_advanced_stats_data()
-        
-        # Combine standings and stats data
-        if not standings_df.empty and not stats_df.empty:
-            # Make sure season columns are strings
-            standings_df['season'] = standings_df['season'].astype(str)
-            stats_df['season'] = stats_df['season'].astype(str)
-            
-            # First merge standings and stats data
-            team_data = pd.merge(standings_df, stats_df, 
-                                 left_on=['season', 'teamName'], 
-                                 right_on=['season', 'teamName'], 
-                                 how='left')
-            
-            # Merge with advanced stats if available
-            if not advanced_stats_df.empty:
-                # Make sure season columns have the same format
-                if 'season' in advanced_stats_df.columns:
-                    # Convert season from "2024" to "20242025" format if needed
-                    advanced_stats_df['season'] = advanced_stats_df['season'].astype(str).apply(
-                        lambda x: f"{x}{int(x)+1}" if len(x) == 4 and x.isdigit() else x
-                    )
-                    advanced_stats_df['season'] = advanced_stats_df['season'].astype(str)
-                
-                # Perform the merge with the correct columns
-                team_data = pd.merge(team_data, advanced_stats_df, 
-                                     left_on=['season', 'teamAbbrev'],
-                                     right_on=['season', 'team'],
-                                     how='left')
-            
-            # Engineer features for prediction
-            team_data = engineer_features(team_data)
-            
-            # Add playoff history metrics
-            team_data = add_playoff_history_metrics(team_data)
-        else:
-            team_data = pd.DataFrame()
-    
-    # Load models
-    model_data = load_models()
-    
-    # Determine playoff teams and create matchups
-    playoff_matchups = determine_playoff_teams(standings_df)
-    
-    # Add model info to sidebar
-    if model_data:
-        st.sidebar.title("Model Information")
-        st.sidebar.write(f"Model mode: {model_data.get('mode', 'default')}")
-        st.sidebar.write(f"Home ice advantage: {model_data.get('home_ice_boost', 0.039)*100:.1f}%")
-    
-    # First Round Matchups page - renamed from "Playoff Bracket"
-    if page == "First Round Matchups":
-        st.header("First Round Playoff Matchups")
-        display_playoff_bracket(playoff_matchups, team_data, model_data)
-    
-    # Team Comparison page
-    elif page == "Team Comparison":
-        st.header("Team Comparison")
-        
-        # Team selection
-        st.subheader("Select Teams to Compare")
-        col1, col2 = st.columns(2)
-        
-        with col1:
-            team1 = st.selectbox("Select Team 1", sorted(team_data['teamName'].unique()), key="team1")
-        
-        with col2:
-            # Filter to exclude team1
-            available_teams = sorted([team for team in team_data['teamName'].unique() if team != team1])
-            team2 = st.selectbox("Select Team 2", available_teams, key="team2")
-        
-        # Display team comparison if two different teams are selected
-        if team1 != team2:
-            team1_data = team_data[team_data['teamName'] == team1].iloc[0]
-            team2_data = team_data[team_data['teamName'] == team2].iloc[0]
-            
-            # Display team logos if available
-            col1, col2 = st.columns(2)
-            with col1:
-                st.subheader(team1)
-                if 'teamLogo' in team1_data and team1_data['teamLogo']:
-                    logo = load_team_logo(team1_data['teamLogo'])
-                    if logo:
-                        st.image(logo, width=150)
-            
-            with col2:
-                st.subheader(team2)
-                if 'teamLogo' in team2_data and team2_data['teamLogo']:
-                    logo = load_team_logo(team2_data['teamLogo'])
-                    if logo:
-                        st.image(logo, width=150)
-            
-            # Add the rest of your team comparison logic here
-            # ...existing team comparison code...
-        else:
-            st.warning("Please select two different teams")
-    
-    # Simulation Results page
-    elif page == "Full Simulation Results":
-        st.header("Full Playoff Simulation Results")
-        
-        # Simulation options in sidebar
-        st.sidebar.subheader("Simulation Settings")
-        n_simulations = st.sidebar.slider("Number of simulations", 1000, 20000, 10000, 1000)
-        
-        # Run the simulation once per day (cached)
-        if playoff_matchups and not team_data.empty:
-            # Check if we have cached simulation results
-            sim_results_key = f"sim_results_{season_str}"
-            if sim_results_key in st.session_state and st.session_state[sim_results_key].get('n_simulations') == n_simulations:
-                bracket_results = st.session_state[sim_results_key]['results']
-                st.success(f"Using cached simulation results ({n_simulations} simulations)")
-            else:
-                # Run new simulation
-                st.info(f"Running new simulation with {n_simulations} iterations...")
-                bracket_results = run_full_playoff_simulation(playoff_matchups, team_data, model_data, n_simulations)
-                
-                # Cache the results in session state
-                st.session_state[sim_results_key] = {
-                    'results': bracket_results,
-                    'n_simulations': n_simulations,
-                    'timestamp': datetime.now()
-                }
-            
-            # Display comprehensive simulation results
-            display_simulation_results(bracket_results, n_simulations)
-        else:
-            st.error("Playoff matchups or team data not available for simulation")
-    
-    # About page
-    elif page == "About":
-        st.header("About the NHL Playoff Predictor")
-        st.write("""
-        This application predicts NHL playoff outcomes based on team statistics and advanced metrics.
-        
-        The model uses features such as:
-        - Special teams performance
-        - Possession metrics
-        - Goal differentials
-        - Advanced stats like expected goals
-        
-        Each playoff matchup is simulated multiple times to account for the randomness inherent in playoff hockey.
-        
-        The predictions are based on historical playoff data and current season team performance.
-        """)
-        
-        st.subheader("Data Sources")
-        st.write("""
-        - Team statistics: NHL API
-        - Advanced metrics: MoneyPuck (when available)
-        - Historical playoff data: Used to train the prediction model
-        """)
-        
-        st.subheader("How the Model Works")
-        st.write("""
-        The model predicts the probability of the higher seed winning a playoff series based on
-        the difference in team metrics. For each playoff matchup, the model:
-        1. Calculates the difference in key metrics between teams
-        2. Applies a trained machine learning model to predict win probability
-        3. Simulates the series multiple times using Monte Carlo methods
-        
-        The simulation accounts for home ice advantage and other factors that influence playoff success.
-        """)
-
-# Run the app
-if __name__ == "__main__":
-    main()
-
-# Fix 2: Add the missing simulate_playoff_bracket function
-def simulate_playoff_bracket(playoff_matchups, team_data, _model_data, n_simulations=1000, detailed_tracking=True):
-    """Simulate the entire playoff bracket with comprehensive tracking and results.
-    
-    Args:
-        playoff_matchups: Dictionary of first round matchups by conference
-        team_data: DataFrame with team stats data
-        _model_data: Dictionary of trained models for predictions
-        n_simulations: Number of simulations to run
-        detailed_tracking: Whether to track detailed matchup stats (potential matchups, etc.)
-        
-    Returns:
-        Dictionary containing comprehensive simulation results
-    """
-    # Track advancement for each team
-    team_advancement = {}
-    
-    # Track all possible matchups for each round if detailed tracking enabled
-    round_matchups = {
-        'round_2': {},  # Division Finals
-        'conf_final': {},  # Conference Finals
-        'final': {}  # Stanley Cup Final
-    }
-    
-    # Initialize all playoff teams
-    for conference, matchups in playoff_matchups.items():
-        for series_id, matchup in matchups.items():
-            top_seed = matchup['top_seed']['teamAbbrev']
-            bottom_seed = matchup['bottom_seed']['teamAbbrev']
-            
-            if top_seed not in team_advancement:
-                team_advancement[top_seed] = {
-                    'round_1': 0,
-                    'round_2': 0,
-                    'conf_final': 0,
-                    'final': 0,
-                    'champion': 0,
-                    'teamName': matchup['top_seed']['teamName'],
-                    'total_games': 0  # Track total playoff games played
-                }
-            
-            if bottom_seed not in team_advancement:
-                team_advancement[bottom_seed] = {
-                    'round_1': 0,
-                    'round_2': 0,
-                    'conf_final': 0,
-                    'final': 0,
-                    'champion': 0,
-                    'teamName': matchup['bottom_seed']['teamName'],
-                    'total_games': 0  # Track total playoff games played
-                }
-    
-    # Updated historical distribution of NHL playoff series outcomes
-    # 4 games: 14.0%, 5 games: 24.3%, 6 games: 33.6%, 7 games: 28.1%
-    series_length_dist = [0.140, 0.243, 0.336, 0.281]
-    
-    # Store the most common full bracket result if detailed tracking is enabled
-    bracket_results_count = {}
-    
-    # Run simulations
-    for sim in range(n_simulations):
-        if sim % 100 == 0 and sim > 0:
-            print(f"Completed {sim} simulations...")
-            
-        # Track winners for each round
-        round_1_winners = {}
-        round_2_winners = {}
-        conf_winners = {}
-        stanley_cup_winner = None
-        
-        # Track this simulation's bracket result if detailed tracking is enabled
-        current_bracket = [] if detailed_tracking else None
-        
-        # First round
-        for conference, matchups in playoff_matchups.items():
-            round_1_winners[conference] = {}
-            for series_id, matchup in matchups.items():
-                # Create matchup data
-                matchup_df = create_matchup_data(matchup['top_seed'], matchup['bottom_seed'], team_data)
-                
-                # Get prediction for the series
-                if not matchup_df.empty:
-                    # Get win probability from pre-trained model
-                    win_prob = 0.5  # default
-                    
-                    # Use the model's prediction if available
-                    if 'lr' in _model_data and 'model' in _model_data['lr'] and 'features' in _model_data['lr']:
-                        lr_features = [f for f in _model_data['lr']['features'] if f in matchup_df.columns]
-                        
-                        if len(lr_features) == len(_model_data['lr']['features']):
-                            try:
-                                lr_prob = _model_data['lr']['model'].predict_proba(matchup_df[lr_features])[:, 1][0]
-                                win_prob = lr_prob
-                            except Exception:
-                                pass
-                    
-                    # Use XGBoost if available
-                    if 'xgb' in _model_data and 'model' in _model_data['xgb'] and 'features' in _model_data['xgb']:
-                        xgb_features = [f for f in _model_data['xgb']['features'] if f in matchup_df.columns]
-                        
-                        if len(xgb_features) == len(_model_data['xgb']['features']):
-                            try:
-                                xgb_prob = _model_data['xgb']['model'].predict_proba(matchup_df[xgb_features])[:, 1][0]
-                                # Use ensemble if both models are available
-                                if win_prob != 0.5:
-                                    win_prob = (win_prob + xgb_prob) / 2
-                                else:
-                                    win_prob = xgb_prob
-                            except Exception:
-                                pass
-                    
-                    # Fallback to points difference if models failed
-                    if win_prob == 0.5 and 'points_diff' in matchup_df.columns:
-                        points_diff = matchup_df['points_diff'].iloc[0]
-                        win_prob = 1 / (1 + np.exp(-0.05 * points_diff))
-                    
-                    # Simulate the series outcome
-                    higher_seed_wins = np.random.random() < win_prob
-                    
-                    if higher_seed_wins:
-                        winner = matchup['top_seed']
-                        loser = matchup['bottom_seed']
-                    else:
-                        winner = matchup['bottom_seed']
-                        loser = matchup['top_seed']
-                    
-                    # Simulate series length based on historical distribution
-                    series_length = np.random.choice([4, 5, 6, 7], p=series_length_dist)
-                    
-                    # Track games played for both teams
-                    team_advancement[winner['teamAbbrev']]['total_games'] += series_length
-                    team_advancement[loser['teamAbbrev']]['total_games'] += series_length
-                    
-                    # Store winner for next round
-                    round_1_winners[conference][series_id] = {
-                        'team': winner,
-                        'original_matchup': series_id
-                    }
-                    
-                    # Record advancement
-                    team_advancement[winner['teamAbbrev']]['round_1'] += 1
-                    
-                    # Add to current bracket if detailed tracking is enabled
-                    if detailed_tracking:
-                        current_bracket.append(f"{winner['teamAbbrev']} over {loser['teamAbbrev']}")
-                        
-        # Process remaining rounds (Second round, Conference Finals, Stanley Cup Final)
-        # ...existing playoff simulation code...
-    
-    # Calculate advancement percentages and average games played
-    results_df = pd.DataFrame()
-    for team, rounds in team_advancement.items():
-        team_row = {'teamAbbrev': team, 'teamName': rounds.get('teamName', team)}
-        for round_name in ['round_1', 'round_2', 'conf_final', 'final', 'champion']:
-            team_row[round_name] = rounds[round_name] / n_simulations
-        
-        # Calculate average games played when team makes the playoffs
-        team_row['avg_games_played'] = rounds['total_games'] / n_simulations
-        
-        results_df = pd.concat([results_df, pd.DataFrame([team_row])], ignore_index=True)
-    
-    # Sort by championship probability
-    results_df = results_df.sort_values('champion', ascending=False)
-    
-    # Prepare return values based on detailed tracking option
-    results = {
-        'team_advancement': results_df
-    }
-    
-    # Add detailed tracking results if enabled and populated
-    if detailed_tracking:
-        # Add additional tracking information to results
-        # ...existing detailed tracking code...
-        pass
-    
-    return results
-
-# Fix 3: Define display_head_to_head function which is called but missing
-def display_head_to_head(team1, team2, team1_data, team2_data, team_data, model_data):
-    """Display head-to-head prediction for two teams"""
-    st.subheader("Head-to-Head Prediction")
-    
-    # Create a mock playoff matchup for prediction
-    mock_top_seed = {
-        'teamAbbrev': team1_data['teamAbbrev'],
-        'teamName': team1_data['teamName'],
-        'division_rank': 1  # Mock value
-    }
-    
-    mock_bottom_seed = {
-        'teamAbbrev': team2_data['teamAbbrev'],
-        'teamName': team2_data['teamName'],
-        'division_rank': 2  # Mock value
-    }
-    
-    # Create matchup data
-    matchup_df = create_matchup_data(mock_top_seed, mock_bottom_seed, team_data)
-    
-    # Simulate a series between these teams
-    if not matchup_df.empty:
-        sim_result = simulate_playoff_series(matchup_df, model_data)
-        
-        if sim_result:
-            # Get win probability
-            win_prob = sim_result['win_probability'] * 100
-            predicted_winner = team1 if win_prob >= 50 else team2
-            winner_prob = win_prob if win_prob >= 50 else 100 - win_prob
-            
-            # Display prediction
-            st.info(f"**In a playoff series, {predicted_winner} would win {winner_prob:.1f}% of the time**")
-            
-            # Show model details
-            expander = st.expander("See prediction details")
-            with expander:
-                st.write(f"**Model used:** {sim_result.get('model_mode', 'default')}")
-                
-                if 'lr_probability' in sim_result:
-                    lr_pct = sim_result['lr_probability'] * 100
-                    st.write(f"**Logistic Regression:** {lr_pct:.1f}% chance for {team1} to win")
-                
-                if 'xgb_probability' in sim_result:
-                    xgb_pct = sim_result['xgb_probability'] * 100
-                    st.write(f"**XGBoost:** {xgb_pct:.1f}% chance for {team1} to win")
-                
-                if 'win_distribution' in sim_result and sim_result['win_distribution']:
-                    st.write("**Series outcome distribution:**")
-                    dist = sim_result['win_distribution']
-                    total = sum(dist.values())
-                    
-                    # Display each potential series outcome
-                    cols = st.columns(2)
-                    with cols[0]:
-                        st.write(f"**{team1} wins:**")
-                        for outcome in ['4-0', '4-1', '4-2', '4-3']:
-                            pct = (dist.get(outcome, 0) / total) * 100 if total > 0 else 0
-                            st.write(f"{outcome}: {pct:.1f}%")
-                    
-                    with cols[1]:
-                        st.write(f"**{team2} wins:**")
-                        for team1_outcome, team2_outcome in zip(['0-4', '1-4', '2-4', '3-4'], ['4-0', '4-1', '4-2', '4-3']):
-                            pct = (dist.get(team1_outcome, 0) / total) * 100 if total > 0 else 0
-                            st.write(f"{team2_outcome}: {pct:.1f}%")
-
-# Enhanced function to handle daily simulation caching
-@st.cache_data(ttl=86400)  # Cache for 24 hours (daily refresh)
-def run_full_playoff_simulation(playoff_matchups, team_data, model_data, n_simulations=10000):
-    """
-    Run a full playoff bracket simulation with comprehensive results
-    
-    Args:
-        playoff_matchups: Dictionary with playoff matchups
-        team_data: DataFrame with team stats and features
-        model_data: Dictionary with model information
-        n_simulations: Number of simulations to run (default: 10,000)
-        
-    Returns:
-        dict: Dictionary with simulation results
-    """
-    # Call the comprehensive simulation function
-    with st.spinner(f"Running {n_simulations} playoff simulations..."):
-        return simulate_playoff_bracket(playoff_matchups, team_data, model_data, n_simulations, detailed_tracking=True)
-
-# Function to display color-coded tables
-def display_colored_table(df, color_columns, cmap='Blues', text_color_threshold=0.7):
-    """
-    Display a DataFrame as a table with cell coloring based on values.
-    
-    Args:
-        df: DataFrame to display
-        color_columns: List of column names to apply coloring
-        cmap: Matplotlib colormap name (default: 'Blues')
-        text_color_threshold: Threshold value for switching to light text (0-1)
-    """
-    # Create a copy of the DataFrame for styling
-    styled_df = df.copy()
-    
-    # Format percentage columns and apply styling
-    for col in color_columns:
-        if col in styled_df.columns:
-            # Format as percentage strings if not already
-            if not styled_df[col].dtype == object:
-                styled_df[col] = styled_df[col].map(lambda x: f"{x:.1f}%" if pd.notnull(x) else '')
-    
-    # Create Pandas Styler object
-    styler = styled_df.style
-    
-    # Create a style function for each column
-    def style_column(col):
-        def color_scale(val):
-            if isinstance(val, str) and '%' in val:
-                try:
-                    # Extract numeric value from percentage string
-                    num_val = float(val.strip('%')) / 100
-                except ValueError:
-                    return ''
-            elif isinstance(val, (int, float)):
-                num_val = val / 100 if val > 1 else val  # Normalize if needed
-            else:
-                return ''
-                
-            # Get the color from colormap
-            cmap_obj = plt.cm.get_cmap(cmap)
-            rgba = cmap_obj(num_val)
-            
-            # Determine text color based on background darkness
-            background_lightness = 0.299 * rgba[0] + 0.587 * rgba[1] + 0.114 * rgba[2]
-            text_color = 'white' if background_lightness < text_color_threshold else 'black'
-            
-            # Convert rgba to css rgb string
-            rgb = f'rgba({int(rgba[0]*255)},{int(rgba[1]*255)},{int(rgba[2]*255)},{0.7})'
-            
-            return f'background-color: {rgb}; color: {text_color}'
-        
-        return styler.applymap(color_scale, subset=[col])
-    
-    # Apply styling to each column
-    for col in color_columns:
-        if col in styled_df.columns:
-            styler = style_column(col)
-            
-    # Return the styled DataFrame for display
-    return styler
-
-# Function to create and display charts for matchups
-def display_matchup_charts(matchup_df, matchup_type, top_n=10):
-    """
-    Create and display bar charts for potential playoff matchups
-    
-    Args:
-        matchup_df: DataFrame with matchup data
-        matchup_type: String describing the matchup type (e.g., "Second Round", "Conference Finals")
-        top_n: Number of matchups to display (default: 10)
-    """
-    if matchup_df.empty:
-        st.write(f"No {matchup_type} matchup data available")
-        return
-        
-    # Get the top N matchups
-    top_matchups = matchup_df.head(top_n) if len(matchup_df) > top_n else matchup_df
-    
-    # Create figure with sufficient height based on number of matchups
-    fig_height = max(6, len(top_matchups) * 0.5)
-    fig, ax = plt.subplots(figsize=(10, fig_height))
-    
-    # Create horizontal bar chart
-    bars = ax.barh(top_matchups['matchup'], top_matchups['probability'], color='skyblue')
-    
-    # Add percentage labels to bars
-    for bar in bars:
-        width = bar.get_width()
-        label_x_pos = width + 0.5
-        ax.text(label_x_pos, bar.get_y() + bar.get_height()/2, f'{width:.1f}%', 
-                va='center', fontsize=10)
-    
-    # Set title and labels
-    ax.set_title(f"Top {matchup_type} Matchups")
-    ax.set_xlabel('Probability (%)')
-    ax.set_xlim(0, max(top_matchups['probability']) * 1.1)  # Add some padding
-    
-    # Remove unnecessary box lines
-    for spine in ['top', 'right']:
-        ax.spines[spine].set_visible(False)
-    
-    plt.tight_layout()
-    return fig
-
-# Function to generate the simulation results page
-def display_simulation_results(bracket_results, n_simulations):
-    """
-    Display comprehensive simulation results with visualizations
-    
-    Args:
-        bracket_results: Dictionary with simulation results
-        n_simulations: Number of simulations that were run
-    """
-    if not bracket_results or 'team_advancement' not in bracket_results:
-        st.error("No simulation results available")
-        return
-    
-    # Get team advancement data
-    results_df = bracket_results['team_advancement'].copy()
-    
-    # Convert advancement columns to percentages
-    for col in ['round_1', 'round_2', 'conf_final', 'final', 'champion']:
-        if col in results_df.columns:
-            results_df[col] = results_df[col] * 100
-    
-    # Display Stanley Cup championship odds
-    st.subheader("Stanley Cup Championship Odds")
-    
-    # Create two columns for chart and table
-    chart_col, table_col = st.columns([3, 2])
-    
-    with chart_col:
-        # Create a bar chart of Stanley Cup odds
-        fig, ax = plt.subplots(figsize=(10, 8))
-        top_teams = results_df.sort_values('champion', ascending=False).head(16)  # Show playoff teams
-        
-        # Create horizontal bar chart with team names
-        bars = ax.barh(top_teams['teamName'], top_teams['champion'], color='lightblue')
-        
-        # Add percentage labels to bars
-        for bar in bars:
-            width = bar.get_width()
-            label_x_pos = width + 0.5
-            ax.text(label_x_pos, bar.get_y() + bar.get_height()/2, f'{width:.1f}%', 
-                    va='center', fontsize=10)
-        
-        ax.set_xlabel('Championship Probability (%)')
-        ax.set_title(f'Stanley Cup Championship Odds (Based on {n_simulations} Simulations)')
-        ax.set_xlim(0, max(top_teams['champion']) * 1.1)  # Add some padding
-        
-        # Remove top and right spines
-        ax.spines['top'].set_visible(False)
-        ax.spines['right'].set_visible(False)
-        
-        st.pyplot(fig)
-    
-    with table_col:
-        # Display the table with color coding
-        # Rename columns for better display
-        display_df = results_df.copy()
-        column_mapping = {
-            'teamName': 'Team',
-            'champion': 'Cup %',
-            'final': 'Finals %',
-            'conf_final': 'Conf Finals %',
-            'round_2': 'Round 2 %',
-            'round_1': 'Round 1 %',
-            'avg_games_played': 'Avg Games'
-        }
-        
-        # Rename columns
-        display_df = display_df.rename(columns=column_mapping)
-        
-        # Order columns as desired
-        display_columns = ['Team', 'Cup %', 'Finals %', 'Conf Finals %', 'Round 2 %', 'Round 1 %', 'Avg Games']
-        available_columns = [col for col in display_columns if col in display_df.columns]
-        display_df = display_df[available_columns].sort_values('Cup %', ascending=False)
-        
-        # Format avg_games_played
-        if 'Avg Games' in display_df.columns:
-            display_df['Avg Games'] = display_df['Avg Games'].round(1)
-        
-        # Display the color-coded table
-        color_columns = [col for col in display_df.columns if '%' in col]
-        st.write("### Playoff Advancement Table")
-        styled_table = display_colored_table(display_df.head(16), color_columns)
-        st.dataframe(styled_table, use_container_width=True)
-    
-    # Create the round-by-round advancement visualization
-    st.subheader("Round-by-Round Advancement")
-    
-    # Create a stacked horizontal bar chart
-    fig, ax = plt.subplots(figsize=(12, 10))
-    
-    # Select playoff teams to plot
-    teams_to_plot = results_df.sort_values('champion', ascending=False).iloc[:16]
-    rounds_to_plot = ['round_1', 'round_2', 'conf_final', 'final', 'champion']
-    round_labels = ['First Round', 'Second Round', 'Conf Finals', 'Stanley Cup Final', 'Champion']
-    colors = ['#1f77b4', '#ff7f0e', '#2ca02c', '#d62728', '#9467bd']
-    
-    # Create stacked bars
-    bottom = np.zeros(len(teams_to_plot))
-    width = 0.6
-    
-    # Plot each round
-    bars = []
-    for i, (col, label) in enumerate(zip(rounds_to_plot, round_labels)):
-        if col in teams_to_plot.columns:
-            bar = ax.barh(teams_to_plot['teamName'], teams_to_plot[col], 
-                          left=0, height=width, label=label, color=colors[i])
-            bars.append(bar)
-    
-    ax.set_xlabel('Probability (%)')
-    ax.set_title('Round-by-Round Playoff Advancement Probabilities')
-    ax.legend(loc='upper right')
-    
-    st.pyplot(fig)
-    
-    # Display detailed matchup information if available
-    if all(key in bracket_results for key in ['round2_matchups', 'conf_final_matchups', 'final_matchups']):
-        # Subheader for potential matchups
-        st.subheader("Most Likely Playoff Matchups")
-        
-        # Create tabs for different rounds
-        round_tabs = st.tabs(["Second Round", "Conference Finals", "Stanley Cup Final"])
-        
-        # Second Round Matchups
-        with round_tabs[0]:
-            col1, col2 = st.columns([3, 2])
-            
-            with col1:
-                # Display the chart
-                fig = display_matchup_charts(bracket_results['round2_matchups'], "Second Round")
-                if fig:
-                    st.pyplot(fig)
-            
-            with col2:
-                # Prepare data for display
-                if not bracket_results['round2_matchups'].empty:
-                    display_df = bracket_results['round2_matchups'].copy()
-                    display_df = display_df[['matchup', 'probability', 'top_seed_win_pct']].sort_values('probability', ascending=False)
-                    display_df.columns = ['Matchup', 'Probability', 'Higher Seed Win %']
-                    
-                    # Display the table
-                    styled_table = display_colored_table(display_df, ['Probability', 'Higher Seed Win %'])
-                    st.dataframe(styled_table, use_container_width=True)
-        
-        # Conference Finals Matchups
-        with round_tabs[1]:
-            col1, col2 = st.columns([3, 2])
-            
-            with col1:
-                # Display the chart
-                fig = display_matchup_charts(bracket_results['conf_final_matchups'], "Conference Finals")
-                if fig:
-                    st.pyplot(fig)
-            
-            with col2:
-                # Prepare data for display
-                if not bracket_results['conf_final_matchups'].empty:
-                    display_df = bracket_results['conf_final_matchups'].copy()
-                    display_df = display_df[['conference', 'matchup', 'probability', 'top_seed_win_pct']].sort_values('probability', ascending=False)
-                    display_df.columns = ['Conference', 'Matchup', 'Probability', 'Higher Seed Win %']
-                    
-                    # Display the table
-                    styled_table = display_colored_table(display_df, ['Probability', 'Higher Seed Win %'])
-                    st.dataframe(styled_table, use_container_width=True)
-        
-        # Stanley Cup Final Matchups
-        with round_tabs[2]:
-            col1, col2 = st.columns([3, 2])
-            
-            with col1:
-                # Display the chart
-                fig = display_matchup_charts(bracket_results['final_matchups'], "Stanley Cup Final")
-                if fig:
-                    st.pyplot(fig)
-            
-            with col2:
-                # Prepare data for display
-                if not bracket_results['final_matchups'].empty:
-                    display_df = bracket_results['final_matchups'].copy()
-                    display_df = display_df[['matchup', 'probability', 'top_seed_win_pct']].sort_values('probability', ascending=False)
-                    display_df.columns = ['Matchup', 'Probability', 'Higher Seed Win %']
-                    
-                    # Display the table
-                    styled_table = display_colored_table(display_df, ['Probability', 'Higher Seed Win %'])
-                    st.dataframe(styled_table, use_container_width=True)
-    
-    # Display most common bracket if available
-    if 'most_common_bracket' in bracket_results:
-        st.subheader("Most Likely Complete Playoff Bracket")
-        most_common = bracket_results['most_common_bracket']
-        
-        # Create an expander to show the details
-        with st.expander(f"Most Common Bracket (Occurred in {most_common['probability']:.1f}% of simulations)"):
-            # Organize by round
-            if most_common['bracket']:
-                rounds = {
-                    "First Round": most_common['bracket'][:8] if len(most_common['bracket']) > 7 else [],
-                    "Second Round": most_common['bracket'][8:12] if len(most_common['bracket']) > 11 else [],
-                    "Conference Finals": most_common['bracket'][12:14] if len(most_common['bracket']) > 13 else [],
-                    "Stanley Cup Final": most_common['bracket'][14:] if len(most_common['bracket']) > 14 else []
-                }
-                
-                # Display each round
-                for round_name, results in rounds.items():
-                    if results:
-                        st.write(f"**{round_name}:**")
-                        for i, result in enumerate(results, 1):
-                            st.write(f"{i}. {result}")
-
-# Update the Simulation Results page in the main function
-def main():
-    # ...existing code...
-    
-    # Simulation Results page
-    elif page == "Full Simulation Results":
-        st.header("Full Playoff Simulation Results")
-        
-        # Simulation options in sidebar
-        st.sidebar.subheader("Simulation Settings")
-        n_simulations = st.sidebar.slider("Number of simulations", 1000, 20000, 10000, 1000)
-        
-        # Run the simulation once per day (cached)
-        if playoff_matchups and not team_data.empty:
-            # Check if we have cached simulation results
-            sim_results_key = f"sim_results_{season_str}"
-            if sim_results_key in st.session_state and st.session_state[sim_results_key].get('n_simulations') == n_simulations:
-                bracket_results = st.session_state[sim_results_key]['results']
-                st.success(f"Using cached simulation results ({n_simulations} simulations)")
-            else:
-                # Run new simulation
-                st.info(f"Running new simulation with {n_simulations} iterations...")
-                bracket_results = run_full_playoff_simulation(playoff_matchups, team_data, model_data, n_simulations)
-                
-                # Cache the results in session state
-                st.session_state[sim_results_key] = {
-                    'results': bracket_results,
-                    'n_simulations': n_simulations,
-                    'timestamp': datetime.now()
-                }
-            
-            # Display comprehensive simulation results
-            display_simulation_results(bracket_results, n_simulations)
-        else:
-            st.error("Playoff matchups or team data not available for simulation")
-    
-    # ...existing code...
-
-# ...existing code...
-
-def display_head_to_head(team1, team2, team1_data, team2_data, team_data, model_data):
-    """Display enhanced head-to-head prediction for two teams"""
-    st.subheader("Head-to-Head Prediction")
-    
-    # Create a mock playoff matchup for prediction
-    mock_top_seed = {
-        'teamAbbrev': team1_data['teamAbbrev'],
-        'teamName': team1_data['teamName'],
-        'division_rank': 1  # Mock value
-    }
-    
-    mock_bottom_seed = {
-        'teamAbbrev': team2_data['teamAbbrev'],
-        'teamName': team2_data['teamName'],
-        'division_rank': 2  # Mock value
-    }
-    
-    # Show clear explanation of home ice advantage
-    st.info(f"**Note:** {team1} is considered the home team with home ice advantage in this comparison")
-    
-    # Create matchup data
-    matchup_df = create_matchup_data(mock_top_seed, mock_bottom_seed, team_data)
-    
-    # Check if these teams met in simulations
-    simulation_results = None
-    if 'recent_simulations' in st.session_state:
-        sim_results = st.session_state['recent_simulations']
-        # Look for this matchup in potential matchups data
-        if 'potential_matchups' in sim_results:
-            matchup_key = f"{team1_data['teamAbbrev']}_vs_{team2_data['teamAbbrev']}"
-            alt_matchup_key = f"{team2_data['teamAbbrev']}_vs_{team1_data['teamAbbrev']}"
-            
-            if matchup_key in sim_results['potential_matchups']:
-                simulation_results = sim_results['potential_matchups'][matchup_key]
-            elif alt_matchup_key in sim_results['potential_matchups']:
-                simulation_results = sim_results['potential_matchups'][alt_matchup_key]
-                # Flip the results since teams are reversed
-                if 'probability' in simulation_results:
-                    simulation_results['probability'] = 1 - simulation_results['probability']
-    
-    # Simulate a series between these teams
-    if not matchup_df.empty:
-        sim_result = simulate_playoff_series(matchup_df, model_data)
-        
-        if sim_result:
-            # Create columns for model predictions
-            model_cols = st.columns(4)
-            
-            # Show LR model prediction (raw)
-            with model_cols[0]:
-                lr_prob = sim_result.get('lr_probability', 0.5) * 100
-                st.metric("LR Model", f"{lr_prob:.1f}%")
-                st.caption(f"Logistic Regression (Raw)")
-            
-            # Show XGB model prediction (raw)
-            with model_cols[1]:
-                xgb_prob = sim_result.get('xgb_probability', 0.5) * 100
-                st.metric("XGB Model", f"{xgb_prob:.1f}%")
-                st.caption(f"XGBoost (Raw)")
-            
-            # Show ensemble prediction with home ice boost
-            with model_cols[2]:
-                ensemble_prob = sim_result.get('win_probability', 0.5) * 100
-                st.metric("Ensemble", f"{ensemble_prob:.1f}%")
-                st.caption(f"With Home Ice")
-            
-            # Show simulation result if available
-            with model_cols[3]:
-                if simulation_results and 'probability' in simulation_results:
-                    sim_prob = simulation_results['probability'] * 100
-                    st.metric("Simulation", f"{sim_prob:.1f}%")
-                    st.caption(f"From {st.session_state.get('sim_count', 10000)} sims")
-                else:
-                    st.metric("Simulation", "N/A")
-                    st.caption("Teams did not meet")
-            
-            # Get win probability
-            win_prob = sim_result['win_probability'] * 100
-            predicted_winner = team1 if win_prob >= 50 else team2
-            winner_prob = win_prob if win_prob >= 50 else 100 - win_prob
-            
-            # Display prediction summary
-            st.success(f"**In a playoff series, {predicted_winner} would win {winner_prob:.1f}% of the time**")
-            
-            # Show series outcome distribution
-            if 'win_distribution' in sim_result and sim_result['win_distribution']:
-                st.subheader("Series Outcome Distribution")
-                dist = sim_result['win_distribution']
-                total = sum(dist.values())
-                
-                # Create a DataFrame for better visualization
-                outcome_data = []
-                
-                # Team 1 outcomes
-                for outcome in ['4-0', '4-1', '4-2', '4-3']:
-                    pct = (dist.get(outcome, 0) / total) * 100 if total > 0 else 0
-                    outcome_data.append({
-                        'Team': team1,
-                        'Outcome': outcome,
-                        'Games': 4 if outcome == '4-0' else 5 if outcome == '4-1' else 6 if outcome == '4-2' else 7,
-                        'Probability': pct
-                    })
-                
-                # Team 2 outcomes
-                for team1_outcome, team2_outcome in zip(['0-4', '1-4', '2-4', '3-4'], ['4-0', '4-1', '4-2', '4-3']):
-                    pct = (dist.get(team1_outcome, 0) / total) * 100 if total > 0 else 0
-                    outcome_data.append({
-                        'Team': team2,
-                        'Outcome': team2_outcome,
-                        'Games': 4 if team2_outcome == '4-0' else 5 if team2_outcome == '4-1' else 6 if team2_outcome == '4-2' else 7,
-                        'Probability': pct
-                    })
-                
-                # Convert to DataFrame and display 
-                outcome_df = pd.DataFrame(outcome_data)
-                
-                # Display as a table
-                styled_table = display_colored_table(
-                    outcome_df[['Team', 'Outcome', 'Probability']].sort_values(['Team', 'Games']),
-                    ['Probability'], 
-                    cmap='coolwarm'
-                )
-                st.dataframe(styled_table, use_container_width=True)
-                
-                # Create a bar chart of outcomes
-                fig, ax = plt.subplots(figsize=(10, 6))
-                
-                # Team 1 outcomes in blue
-                team1_data = outcome_df[outcome_df['Team'] == team1]
-                team1_bars = ax.bar(
-                    team1_data['Outcome'], 
-                    team1_data['Probability'], 
-                    color='royalblue', 
-                    alpha=0.7,
-                    label=team1
-                )
-                
-                # Team 2 outcomes in red
-                team2_data = outcome_df[outcome_df['Team'] == team2]
-                team2_bars = ax.bar(
-                    [f"{o} ({team2})" for o in team2_data['Outcome']], 
-                    team2_data['Probability'], 
-                    color='firebrick', 
-                    alpha=0.7,
-                    label=team2
-                )
-                
-                # Add labels on top of bars
-                for bars in [team1_bars, team2_bars]:
-                    for bar in bars:
-                        height = bar.get_height()
-                        ax.text(
-                            bar.get_x() + bar.get_width()/2., 
-                            height + 0.5,
-                            f'{height:.1f}%',
-                            ha='center', 
-                            va='bottom',
-                            fontsize=9
-                        )
-                
-                ax.set_ylabel('Probability (%)')
-                ax.set_title('Series Outcome Probabilities')
-                ax.legend()
-                ax.spines['top'].set_visible(False)
-                ax.spines['right'].set_visible(False)
-                
-                st.pyplot(fig)
-
-    # Display team comparison metrics
-    display_team_comparison_metrics(team1, team2, team1_data, team2_data)
-    
-def display_team_comparison_metrics(team1, team2, team1_data, team2_data):
-    """Display comprehensive comparison metrics for two teams"""
-    st.subheader("Team Comparison Metrics")
-    
-    # Define categories and metrics to show
-    metric_categories = {
-        "General": [
-            ("Points", "points", None),
-            ("Goal Differential", "goalDifferential", None),
-            ("GF/G", "goalsFor", lambda x, y: x / y['gamesPlayed'] if 'gamesPlayed' in y else None),
-            ("GA/G", "goalsAgainst", lambda x, y: x / y['gamesPlayed'] if 'gamesPlayed' in y else None)
-        ],
-        "Special Teams": [
-            ("Power Play %", "PP%", None),
-            ("Penalty Kill %", "PK%", None),
-            ("PP Goals", "powerPlayGoals", None),
-            ("SH Goals Against", "shGoalsAgainst", None)
-        ],
-        "Advanced Stats": [
-            ("xGoals %", "xGoalsPercentage", None),
-            ("Corsi %", "corsiPercentage", None),
-            ("Fenwick %", "fenwickPercentage", None),
-            ("High-Danger Chances For", "highDangerShotsFor", None),
-            ("High-Danger Chances Against", "highDangerShotsAgainst", None)
-        ],
-        "Home/Road Performance": [
-            ("Home Win %", "homeWin%", lambda x, y: x / y['gamesPlayed'] if 'gamesPlayed' in y and 'homeWins' in y else None),
-            ("Road Win %", "roadWin%", lambda x, y: x / y['gamesPlayed'] if 'gamesPlayed' in y and 'roadWins' in y else None),
-            ("Home Regulation Wins", "homeRegulationWins", None),
-            ("Road Regulation Wins", "roadRegulationWins", None)
-        ],
-        "Playoff Experience": [
-            ("Playoff Performance", "playoff_performance_score", None),
-            ("Recent Playoff Wins", "weighted_playoff_wins", None),
-            ("Recent Playoff Rounds", "weighted_playoff_rounds", None)
-        ]
-    }
-    
-    # Create tabs for different metric categories
-    category_tabs = st.tabs(list(metric_categories.keys()))
-    
-    # Process each category
-    for i, (category, tab) in enumerate(zip(metric_categories.keys(), category_tabs)):
-        with tab:
-            metrics = metric_categories[category]
-            
-            # Create a DataFrame for this category's metrics
-            comparison_data = []
-            
-            for display_name, col_name, calculator in metrics:
-                # Check if both teams have this metric
-                if col_name in team1_data and col_name in team2_data:
-                    team1_val = team1_data[col_name]
-                    team2_val = team2_data[col_name]
-                    
-                    # Apply custom calculator if provided
-                    if calculator:
-                        team1_val = calculator(team1_val, team1_data)
-                        team2_val = calculator(team2_val, team2_data)
-                    
-                    # Handle null values after calculation
-                    if pd.isna(team1_val) or pd.isna(team2_val):
-                        continue
-                    
-                    # Format values appropriately
-                    if isinstance(team1_val, (float, np.float64)):
-                        # Handle percentage values
-                        if col_name.endswith('%') or 'Percentage' in col_name:
-                            # Convert decimal to percentage if needed
-                            if 0 < team1_val < 1:
-                                team1_val_display = f"{team1_val*100:.1f}%"
-                                team2_val_display = f"{team2_val*100:.1f}%"
-                                # Calculate difference as percentage points
-                                diff = (team1_val - team2_val) * 100
-                            else:
-                                team1_val_display = f"{team1_val:.1f}%"
-                                team2_val_display = f"{team2_val:.1f}%"
-                                diff = team1_val - team2_val
-                        else:
-                            # Format regular numbers
-                            team1_val_display = f"{team1_val:.1f}" if team1_val % 1 != 0 else f"{int(team1_val)}"
-                            team2_val_display = f"{team2_val:.1f}" if team2_val % 1 != 0 else f"{int(team2_val)}"
-                            diff = team1_val - team2_val
-                    else:
-                        # Handle string or other types
-                        team1_val_display = str(team1_val)
-                        team2_val_display = str(team2_val)
-                        diff = 0  # No meaningful difference for non-numeric
-                    
-                    # Add to comparison data
-                    comparison_data.append({
-                        'Metric': display_name,
-                        team1: team1_val_display,
-                        team2: team2_val_display,
-                        'Difference': diff,
-                        'Favors': team1 if diff > 0 else team2 if diff < 0 else "Tie"
-                    })
-            
-            # Display the data if we have any
-            if comparison_data:
-                comparison_df = pd.DataFrame(comparison_data)
-                # Sort metrics alphabetically for consistency
-                comparison_df = comparison_df.sort_values('Metric')
-                
-                # Display the basic comparison table
-                st.table(comparison_df[['Metric', team1, team2]])
-                
-                # Create a horizontal bar chart to show the relative strengths
-                if len(comparison_data) > 0:
-                    # Filter to numeric metrics where we can calculate meaningful differences
-                    numeric_metrics = [data for data in comparison_data if isinstance(data['Difference'], (int, float)) and data['Difference'] != 0]
-                    
-                    if numeric_metrics:
-                        # Convert to DataFrame for plotting
-                        plot_df = pd.DataFrame(numeric_metrics)
-                        
-                        # Sort by absolute difference
-                        plot_df['AbsDiff'] = plot_df['Difference'].abs()
-                        plot_df = plot_df.sort_values('AbsDiff', ascending=True)
-                        
-                        # Create figure
-                        fig_height = max(4, len(plot_df) * 0.4)
-                        fig, ax = plt.subplots(figsize=(10, fig_height))
-                        
-                        # Create colors based on which team is favored
-                        colors = ['royalblue' if row['Favors'] == team1 else 'firebrick' for _, row in plot_df.iterrows()]
-                        
-                        # Create the horizontal bars
-                        bars = ax.barh(plot_df['Metric'], plot_df['Difference'], color=colors)
-                        
-                        # Add a vertical line at 0
-                        ax.axvline(0, color='black', linestyle='-', linewidth=0.5)
-                        
-                        # Add labels for the teams
-                        ax.text(-max(plot_df['AbsDiff'])/2, -0.6, team2 + " ←", ha='center', va='top', fontsize=10, fontweight='bold')
-                        ax.text(max(plot_df['AbsDiff'])/2, -0.6, "→ " + team1, ha='center', va='top', fontsize=10, fontweight='bold')
-                        
-                        # Customize appearance
-                        ax.set_title(f'Relative Team Strengths - {category}')
-                        ax.spines['top'].set_visible(False)
-                        ax.spines['right'].set_visible(False)
-                        
-                        st.pyplot(fig)
-            else:
-                st.write(f"No comparison data available for {category} metrics")
-
-# ...existing code...
-
-def main():
-    # ...existing code...
-    
-    # Head-to-Head Comparison page
-    elif page == "Head-to-Head Comparison":
-        st.header("Team Head-to-Head Comparison")
-        
-        st.write("""
-        Compare any two teams in a hypothetical playoff matchup. The first team selected is considered 
-        the higher seed with home ice advantage.
-        """)
-        
-        # Team selection
-        st.subheader("Select Teams to Compare")
-        col1, col2 = st.columns(2)
-        
-        with col1:
-            team1 = st.selectbox("Select Home Team", sorted(team_data['teamName'].unique()), key="team1")
-        
-        with col2:
-            # Filter to exclude team1
-            available_teams = sorted([team for team in team_data['teamName'].unique() if team != team1])
-            team2 = st.selectbox("Select Road Team", available_teams, key="team2")
-        
-        # Display team comparison if two different teams are selected
-        if team1 != team2:
-            team1_data = team_data[team_data['teamName'] == team1].iloc[0]
-            team2_data = team_data[team_data['teamName'] == team2].iloc[0]
-            
-            # Display team logos if available
-            col1, col2 = st.columns(2)
-            with col1:
-                st.subheader(team1)
-                if 'teamLogo' in team1_data and team1_data['teamLogo']:
-                    logo = load_team_logo(team1_data['teamLogo'])
-                    if logo:
-                        st.image(logo, width=150)
-            
-            with col2:
-                st.subheader(team2)
-                if 'teamLogo' in team2_data and team2_data['teamLogo']:
-                    logo = load_team_logo(team2_data['teamLogo'])
-                    if logo:
-                        st.image(logo, width=150)
-            
-            # Display head-to-head prediction
-            display_head_to_head(team1, team2, team1_data, team2_data, team_data, model_data)
-        else:
-            st.warning("Please select two different teams")
-    
-    # ...existing code...
-
-# ...existing code...
-
-def display_sim_your_own_bracket(playoff_matchups, team_data, model_data):
-    """
-    Display an interactive bracket simulation where users can run their own bracket simulations
-    and track the results across multiple runs.
-    
-    Args:
-        playoff_matchups: Dictionary with first round playoff matchups
-        team_data: DataFrame with team data
-        model_data: Dictionary with model data
-    """
-    st.write("""
-    Run your own bracket simulations and track the results. Each time you click "Simulate Bracket",
-    we'll simulate one complete playoff tournament from the first round through the Stanley Cup Final.
-    """)
-    
-    # Initialize session state variables for tracking simulation history
-    if 'user_sim_count' not in st.session_state:
-        st.session_state.user_sim_count = 0
-    if 'user_sim_results' not in st.session_state:
-        st.session_state.user_sim_results = {}
-    if 'user_sim_history' not in st.session_state:
-        st.session_state.user_sim_history = []
-    
-    # Create columns for actions
-    col1, col2 = st.columns([1, 3])
-    
-    with col1:
-        # Button to run a new simulation
-        if st.button("🏆 Simulate Bracket", key="run_sim_button"):
-            with st.spinner("Simulating playoff bracket..."):
-                # Run a single simulation
-                sim_result = simulate_single_bracket(playoff_matchups, team_data, model_data)
-                
-                if sim_result:
-                    # Increment counter
-                    st.session_state.user_sim_count += 1
-                    
-                    # Add to simulation history
-                    sim_result['sim_num'] = st.session_state.user_sim_count
-                    st.session_state.user_sim_history.append(sim_result)
-                    
-                    # Update team statistics in aggregated results
-                    for team, result in sim_result['results'].items():
-                        if team not in st.session_state.user_sim_results:
-                            st.session_state.user_sim_results[team] = {
-                                'team': team,
-                                'team_name': result['team_name'],
-                                'round_1': 0,
-                                'round_2': 0,
-                                'conf_final': 0,
-                                'final': 0,
-                                'champion': 0,
-                                'total_sims': 0
-                            }
-                        
-                        # Update counters
-                        st.session_state.user_sim_results[team]['total_sims'] += 1
-                        for round_key, advanced in result.items():
-                            if round_key in ['round_1', 'round_2', 'conf_final', 'final', 'champion'] and advanced:
-                                st.session_state.user_sim_results[team][round_key] += 1
-    
-    with col2:
-        # Show simulation count and clear button
-        if st.session_state.user_sim_count > 0:
-            st.write(f"**{st.session_state.user_sim_count}** bracket simulations run")
-            
-            # Add clear button inline
-            if st.button("Clear Results", key="clear_results_button"):
-                st.session_state.user_sim_count = 0
-                st.session_state.user_sim_results = {}
-                st.session_state.user_sim_history = []
-                st.experimental_rerun()
-    
-    # Display current simulation results if any
-    if st.session_state.user_sim_count > 0:
-        # Display the latest simulation result
-        latest_sim = st.session_state.user_sim_history[-1]
-        
-        st.subheader(f"Simulation #{latest_sim['sim_num']} Results")
-        
-        # Create a visual bracket representation
-        display_bracket_visual(latest_sim)
-        
-        # Display aggregated results table
-        st.subheader("Aggregated Results")
-        
-        # Convert results dict to DataFrame for display
-        results_df = pd.DataFrame(list(st.session_state.user_sim_results.values()))
-        
-        # Calculate percentages
-        for col in ['round_1', 'round_2', 'conf_final', 'final', 'champion']:
-            if col in results_df.columns:
-                results_df[f"{col}_pct"] = (results_df[col] / results_df['total_sims'] * 100).round(1)
-        
-        # Sort by championship percentage
-        results_df = results_df.sort_values('champion_pct', ascending=False)
-        
-        # Reformat for display
-        display_df = results_df.copy()
-        display_df['Round 1'] = display_df['round_1_pct'].astype(str) + '%'
-        display_df['Round 2'] = display_df['round_2_pct'].astype(str) + '%'
-        display_df['Conf Final'] = display_df['conf_final_pct'].astype(str) + '%'
-        display_df['Finals'] = display_df['final_pct'].astype(str) + '%'
-        display_df['Champion'] = display_df['champion_pct'].astype(str) + '%'
-        
-        # Display table with team results
-        st.table(display_df[['team_name', 'Round 1', 'Round 2', 'Conf Final', 'Finals', 'Champion']])
-        
-        # Show simulation history
-        with st.expander("Simulation History"):
-            # Create tabs for different simulations
-            num_sims_to_show = min(5, len(st.session_state.user_sim_history))
-            if num_sims_to_show > 0:
-                sim_tabs = st.tabs([f"Sim #{sim['sim_num']}" for sim in st.session_state.user_sim_history[-num_sims_to_show:]])
-                
-                # Display each simulation
-                for i, tab in enumerate(sim_tabs):
-                    with tab:
-                        sim_idx = len(st.session_state.user_sim_history) - num_sims_to_show + i
-                        sim = st.session_state.user_sim_history[sim_idx]
-                        st.write(f"**Playoff Path:**")
-                        
-                        # Show the bracket progression
-                        for round_name, matchups in sim['bracket'].items():
-                            st.write(f"**{round_name}:**")
-                            for matchup in matchups:
-                                st.write(f"- {matchup['winner']} defeated {matchup['loser']}")
-                        
-                        st.write(f"**Champion:** {sim['champion']}")
-    else:
-        st.info("Click the 'Simulate Bracket' button to run a playoff simulation.")
-
-def simulate_single_bracket(playoff_matchups, team_data, model_data):
-    """
-    Simulate a single playoff bracket from start to finish
-    
-    Args:
-        playoff_matchups: Dictionary with playoff matchups
-        team_data: DataFrame with team data
-        model_data: Dictionary with model data
-        
-    Returns:
-        dict: Results of the simulation
-    """
-    if not playoff_matchups:
-        st.error("No playoff matchups available to simulate.")
-        return None
-    
-    # Initialize tracking dictionaries
-    team_results = {}
-    bracket_progression = {
-        'First Round': [],
-        'Second Round': [],
-        'Conference Finals': [],
-        'Stanley Cup Final': []
-    }
-    
-    # Initialize all playoff teams
-    for conference, matchups in playoff_matchups.items():
-        for series_id, matchup in matchups.items():
-            top_seed = matchup['top_seed']['teamAbbrev']
-            bottom_seed = matchup['bottom_seed']['teamAbbrev']
-            
-            # Add teams if not already present
-            for team, team_data_dict in [
-                (top_seed, matchup['top_seed']), 
-                (bottom_seed, matchup['bottom_seed'])
-            ]:
-                if team not in team_results:
-                    team_results[team] = {
-                        'team_name': team_data_dict['teamName'],
-                        'conference': conference,
-                        'division': team_data_dict.get('division', 'Unknown'),
-                        'round_1': False,
-                        'round_2': False,
-                        'conf_final': False,
-                        'final': False,
-                        'champion': False
-                    }
-
-    # FIRST ROUND
-    round_1_winners = {}
-    for conference, matchups in playoff_matchups.items():
-        round_1_winners[conference] = {}
-        
-        for series_id, matchup in matchups.items():
-            # Create matchup data
-            matchup_df = create_matchup_data(matchup['top_seed'], matchup['bottom_seed'], team_data)
-            
-            # Simulate the series
-            if not matchup_df.empty:
-                # Get win probability
-                win_prob = get_series_win_probability(matchup_df, model_data)
-                
-                # Determine the winner
-                higher_seed_wins = np.random.random() < win_prob
-                
-                top_seed_abbrev = matchup['top_seed']['teamAbbrev']
-                bottom_seed_abbrev = matchup['bottom_seed']['teamAbbrev']
-                winner_abbrev = top_seed_abbrev if higher_seed_wins else bottom_seed_abbrev
-                loser_abbrev = bottom_seed_abbrev if higher_seed_wins else top_seed_abbrev
-                
-                # Store results
-                winner = matchup['top_seed'] if higher_seed_wins else matchup['bottom_seed']
-                loser = matchup['bottom_seed'] if higher_seed_wins else matchup['top_seed']
-                
-                # Update team advancement record
-                team_results[winner_abbrev]['round_1'] = True
-                
-                # Store winner for next round
-                round_1_winners[conference][series_id] = {
-                    'team': winner,
-                    'original_matchup': series_id
-                }
-                
-                # Track in bracket progression
-                bracket_progression['First Round'].append({
-                    'winner': team_results[winner_abbrev]['team_name'],
-                    'loser': team_results[loser_abbrev]['team_name'],
-                    'conference': conference,
-                    'series_id': series_id
-                })
-    
-    # SECOND ROUND (Division Finals)
-    round_2_winners = {}
-    for conference, r1_winners in round_1_winners.items():
-        round_2_winners[conference] = {}
-        
-        # Extract division information from series_ids
-        divisions = set()
-        for key in r1_winners.keys():
-            if len(key) >= 1 and key[0].isalpha():
-                divisions.add(key[0])
-        
-        # Create second round matchups
-        for division in divisions:
-            # Find matchup winners from this division's first round
-            div_winners = [r1_winners[k] for k in r1_winners if k.startswith(division)]
-            
-            if len(div_winners) >= 2:  # Need at least two teams for a matchup
-                # Identify teams
-                team1 = div_winners[0]['team']
-                team2 = div_winners[1]['team']
-                
-                # Determine seeding
-                div_rank1 = team1.get('division_rank', 99)
-                div_rank2 = team2.get('division_rank', 99)
-                
-                if 'wildcard_rank' in team1:
-                    div_rank1 = 3 + team1['wildcard_rank']
-                
-                if 'wildcard_rank' in team2:
-                    div_rank2 = 3 + team2['wildcard_rank']
-                
-                # Determine seeds based on ranks
-                if div_rank1 <= div_rank2:  # Lower number is better rank
-                    top_seed = team1
-                    bottom_seed = team2
-                else:
-                    top_seed = team2
-                    bottom_seed = team1
-                
-                # Create matchup data
-                matchup_df = create_matchup_data(top_seed, bottom_seed, team_data)
-                
-                # Simulate the series
-                if not matchup_df.empty:
-                    # Get win probability
-                    win_prob = get_series_win_probability(matchup_df, model_data)
-                    
-                    # Determine the winner
-                    higher_seed_wins = np.random.random() < win_prob
-                    
-                    top_seed_abbrev = top_seed['teamAbbrev']
-                    bottom_seed_abbrev = bottom_seed['teamAbbrev']
-                    winner_abbrev = top_seed_abbrev if higher_seed_wins else bottom_seed_abbrev
-                    loser_abbrev = bottom_seed_abbrev if higher_seed_wins else top_seed_abbrev
-                    
-                    # Store results
-                    winner = top_seed if higher_seed_wins else bottom_seed
-                    loser = bottom_seed if higher_seed_wins else top_seed
-                    
-                    # Update team advancement record
-                    team_results[winner_abbrev]['round_2'] = True
-                    
-                    # Store winner for next round
-                    round_2_winners[conference][f"{division}_final"] = {
-                        'team': winner,
-                        'division': division
-                    }
-                    
-                    # Track in bracket progression
-                    bracket_progression['Second Round'].append({
-                        'winner': team_results[winner_abbrev]['team_name'],
-                        'loser': team_results[loser_abbrev]['team_name'],
-                        'conference': conference,
-                        'division': division
-                    })
-    
-    # CONFERENCE FINALS
-    conf_winners = {}
-    for conference, r2_winners in round_2_winners.items():
-        if len(r2_winners) >= 2:  # Make sure we have both divisional final results
-            # Get the two division winners
-            div_winners = list(r2_winners.values())
-            
-            if len(div_winners) == 2:
-                team1 = div_winners[0]['team']
-                team2 = div_winners[1]['team']
-                
-                # Determine seeding (similar to above)
-                div_rank1 = team1.get('division_rank', 99)
-                div_rank2 = team2.get('division_rank', 99)
-                
-                if 'wildcard_rank' in team1:
-                    div_rank1 = 3 + team1['wildcard_rank']
-                
-                if 'wildcard_rank' in team2:
-                    div_rank2 = 3 + team2['wildcard_rank']
-                
-                # Use points as tiebreaker if ranks are equal
-                if div_rank1 == div_rank2:
-                    team1_data_df = team_data[team_data['teamAbbrev'] == team1['teamAbbrev']]
-                    team2_data_df = team_data[team_data['teamAbbrev'] == team2['teamAbbrev']]
-                    
-                    points1 = team1_data_df['points'].iloc[0] if not team1_data_df.empty and 'points' in team1_data_df.columns else 0
-                    points2 = team2_data_df['points'].iloc[0] if not team2_data_df.empty and 'points' in team2_data_df.columns else 0
-                    
-                    if points1 > points2:
-                        top_seed = team1
-                        bottom_seed = team2
-                    else:
-                        top_seed = team2
-                        bottom_seed = team1
-                else:
-                    top_seed = team1 if div_rank1 < div_rank2 else team2
-                    bottom_seed = team2 if div_rank1 < div_rank2 else team1
-                
-                # Create matchup data
-                matchup_df = create_matchup_data(top_seed, bottom_seed, team_data)
-                
-                # Simulate the series
-                if not matchup_df.empty:
-                    # Get win probability
-                    win_prob = get_series_win_probability(matchup_df, model_data)
-                    
-                    # Determine the winner
-                    higher_seed_wins = np.random.random() < win_prob
-                    
-                    top_seed_abbrev = top_seed['teamAbbrev']
-                    bottom_seed_abbrev = bottom_seed['teamAbbrev']
-                    winner_abbrev = top_seed_abbrev if higher_seed_wins else bottom_seed_abbrev
-                    loser_abbrev = bottom_seed_abbrev if higher_seed_wins else top_seed_abbrev
-                    
-                    # Store results
-                    winner = top_seed if higher_seed_wins else bottom_seed
-                    loser = bottom_seed if higher_seed_wins else top_seed
-                    
-                    # Update team advancement record
-                    team_results[winner_abbrev]['conf_final'] = True
-                    
-                    # Store winner for final
-                    conf_winners[conference] = {
-                        'team': winner,
-                        'conference': conference
-                    }
-                    
-                    # Track in bracket progression
-                    bracket_progression['Conference Finals'].append({
-                        'winner': team_results[winner_abbrev]['team_name'],
-                        'loser': team_results[loser_abbrev]['team_name'],
-                        'conference': conference
-                    })
-    
-    # STANLEY CUP FINAL
-    champion_abbrev = None
-    if len(conf_winners) == 2:
-        # Get the two conference champions
-        conf_champs = list(conf_winners.values())
-        
-        if len(conf_champs) == 2:
-            team1 = conf_champs[0]['team']
-            team2 = conf_champs[1]['team']
-            
-            # Determine home ice advantage based on regular season points
-            team1_data_df = team_data[team_data['teamAbbrev'] == team1['teamAbbrev']]
-            team2_data_df = team_data[team_data['teamAbbrev'] == team2['teamAbbrev']]
-            
-            points1 = team1_data_df['points'].iloc[0] if not team1_data_df.empty and 'points' in team1_data_df.columns else 0
-            points2 = team2_data_df['points'].iloc[0] if not team2_data_df.empty and 'points' in team2_data_df.columns else 0
-            
-            if points1 >= points2:
-                top_seed = team1
-                bottom_seed = team2
-            else:
-                top_seed = team2
-                bottom_seed = team1
-            
-            # Create matchup data
-            matchup_df = create_matchup_data(top_seed, bottom_seed, team_data)
-            
-            # Simulate the series
-            if not matchup_df.empty:
-                # Get win probability
-                win_prob = get_series_win_probability(matchup_df, model_data)
-                
-                # Determine the winner
-                higher_seed_wins = np.random.random() < win_prob
-                
-                top_seed_abbrev = top_seed['teamAbbrev']
-                bottom_seed_abbrev = bottom_seed['teamAbbrev']
-                winner_abbrev = top_seed_abbrev if higher_seed_wins else bottom_seed_abbrev
-                loser_abbrev = bottom_seed_abbrev if higher_seed_wins else top_seed_abbrev
-                
-                # Store results
-                winner = top_seed if higher_seed_wins else bottom_seed
-                loser = bottom_seed if higher_seed_wins else top_seed
-                
-                # Update team advancement record
-                team_results[winner_abbrev]['final'] = True
-                team_results[winner_abbrev]['champion'] = True
-                team_results[loser_abbrev]['final'] = True
-                
-                # Track in bracket progression and set champion
-                bracket_progression['Stanley Cup Final'].append({
-                    'winner': team_results[winner_abbrev]['team_name'],
-                    'loser': team_results[loser_abbrev]['team_name']
-                })
-                
-                champion_abbrev = winner_abbrev
-    
-    # Prepare and return the simulation result
-    return {
-        'results': team_results,
-        'bracket': bracket_progression,
-        'champion': team_results[champion_abbrev]['team_name'] if champion_abbrev else "No champion determined"
-    }
-
-def get_series_win_probability(matchup_df, model_data):
-    """Calculate series win probability using available models"""
-    win_prob = 0.5  # Default probability
-    
-    # Try to use models if available
-    if model_data and not matchup_df.empty:
-        try:
-            # Use LR model if available
-            if 'lr' in model_data and 'model' in model_data['lr'] and 'features' in model_data['lr']:
-                lr_features = [feat for feat in model_data['lr']['features'] if feat in matchup_df.columns]
-                
-                if len(lr_features) == len(model_data['lr']['features']):
-                    lr_prob = model_data['lr']['model'].predict_proba(matchup_df[lr_features])[:, 1][0]
-                    win_prob = lr_prob
-            
-            # Use XGB model if available
-            if 'xgb' in model_data and 'model' in model_data['xgb'] and 'features' in model_data['xgb']:
-                xgb_features = [feat for feat in model_data['xgb']['features'] if feat in matchup_df.columns]
-                
-                if len(xgb_features) == len(model_data['xgb']['features']):
-                    xgb_prob = model_data['xgb']['model'].predict_proba(matchup_df[xgb_features])[:, 1][0]
-                    
-                    # Use ensemble if both models available
-                    if win_prob != 0.5:
-                        win_prob = (win_prob + xgb_prob) / 2  # Ensemble
-                    else:
-                        win_prob = xgb_prob
-            
-            # Fallback to points difference
-            if win_prob == 0.5 and 'points_diff' in matchup_df.columns:
-                points_diff = matchup_df['points_diff'].iloc[0]
-                win_prob = 1 / (1 + np.exp(-0.05 * points_diff))
-        except Exception as e:
-            st.warning(f"Error calculating win probability, using default: {str(e)}")
-    
-    return win_prob
-
-def display_bracket_visual(sim_result):
-    """
-    Display a visual representation of a simulated playoff bracket
-    
-    Args:
-        sim_result: Dictionary with simulation results
-    """
-    # Display the champion prominently
-    champion = sim_result['champion']
-    st.success(f"🏆 **Stanley Cup Champion: {champion}**")
-    
-    # Create a visual representation of the playoff bracket
-    # Use columns to organize the rounds
-    col1, col2, col3, col4 = st.columns([1, 1, 1, 1])
-    
-    # First Round
-    with col1:
-        st.markdown("### First Round")
-        for matchup in sim_result['bracket']['First Round']:
-            with st.container():
-                st.markdown(f"**{matchup['winner']}** ✓")
-                st.markdown(f"{matchup['loser']}")
-                st.markdown("---")
-    
-    # Second Round
-    with col2:
-        st.markdown("### Second Round")
-        for matchup in sim_result['bracket']['Second Round']:
-            with st.container():
-                st.markdown(f"**{matchup['winner']}** ✓")
-                st.markdown(f"{matchup['loser']}")
-                st.markdown("---")
-    
-    # Conference Finals
-    with col3:
-        st.markdown("### Conference Finals")
-        for matchup in sim_result['bracket']['Conference Finals']:
-            with st.container():
-                st.markdown(f"**{matchup['winner']}** ✓")
-                st.markdown(f"{matchup['loser']}")
-                st.markdown("---")
-    
-    # Stanley Cup Final
-    with col4:
-        st.markdown("### Stanley Cup Final")
-        if sim_result['bracket']['Stanley Cup Final']:
-            matchup = sim_result['bracket']['Stanley Cup Final'][0]
-            with st.container():
-                st.markdown(f"**{matchup['winner']}** 🏆")
-                st.markdown(f"{matchup['loser']}")
-                st.markdown("---")
-
-def display_about_page(model_data):
-    """Display enhanced about page with model information and app details"""
-    st.subheader("About the NHL Playoff Predictor")
-    
-    st.write("""
-    This application predicts NHL playoff outcomes by leveraging machine learning models trained on historical playoff
-    data combined with current season team statistics and advanced analytics metrics.
-    
-    The prediction system uses an ensemble approach that combines:
-    1. A logistic regression model capturing linear relationships between features
-    2. An XGBoost model that identifies complex, non-linear patterns in the data
-    3. Home ice advantage adjustment based on historical playoff performance
-    """)
-    
-    # Model information section
-    st.subheader("Model Information")
-    
-    # Create columns to display model info side by side
-    col1, col2 = st.columns(2)
-    
-    with col1:
-        st.write("**Logistic Regression Model**")
-        if model_data and 'lr' in model_data:
-            lr_model = model_data['lr']
-            st.write(f"Features: {len(lr_model.get('features', []))} input variables")
-            
-            top_features = []
-            if 'coefficients' in lr_model:
-                top_features = [f"{feat}: {coef:.4f}" for feat, coef in lr_model['coefficients'][:5]]
-            
-            if top_features:
-                st.write("Top 5 features by importance:")
-                for feat in top_features:
-                    st.write(f"- {feat}")
-            else:
-                st.write("Model feature importance not available")
-        else:
-            st.write("Logistic Regression model not loaded")
-    
-    with col2:
-        st.write("**XGBoost Model**")
-        if model_data and 'xgb' in model_data:
-            xgb_model = model_data['xgb']
-            st.write(f"Features: {len(xgb_model.get('features', []))} input variables")
-            
-            top_features = []
-            if 'importance' in xgb_model:
-                top_features = [f"{feat}: {imp:.4f}" for feat, imp in xgb_model['importance'][:5]]
-            
-            if top_features:
-                st.write("Top 5 features by importance:")
-                for feat in top_features:
-                    st.write(f"- {feat}")
-            else:
-                st.write("Model feature importance not available")
-        else:
-            st.write("XGBoost model not loaded")
-    
-    # Key features section
-    st.subheader("Key Features Used")
-    
-    feature_categories = {
-        "Team Performance": [
-            "Goal differential per game",
-            "Points percentage",
-            "Regulation wins (home and road)",
-            "Win streaks and performance trends"
-        ],
-        "Special Teams": [
-            "Power play percentage (relative to league average)",
-            "Penalty kill percentage (relative to league average)",
-            "Special teams composite score",
-            "Short-handed goals"
-        ],
-        "Advanced Metrics": [
-            "Expected goals percentage (5v5)",
-            "Corsi and Fenwick percentages",
-            "High-danger chances for/against",
-            "Possession-adjusted defensive metrics"
-        ],
-        "Playoff Experience": [
-            "Recent playoff performance (weighted)",
-            "Previous playoff rounds won",
-            "Experience in elimination games"
-        ]
-    }
-    
-    # Create tabs for feature categories
-    category_tabs = st.tabs(list(feature_categories.keys()))
-    
-    # Fill each tab with corresponding features
-    for tab, category in zip(category_tabs, feature_categories.keys()):
-        with tab:
-            for feature in feature_categories[category]:
-                st.write(f"• {feature}")
-    
-    # Data sources section
-    st.subheader("Data Sources")
-    st.write("""
-    - Team statistics: NHL API (real-time data)
-    - Advanced metrics: MoneyPuck (updated daily)
-    - Historical playoff data (2005-present): Used for model training and validation
-    """)
-    
-    # Prediction methodology
-    st.subheader("Prediction Methodology")
-    st.write("""
-    For each matchup, the application:
-    1. **Data Collection**: Gathers current team statistics and advanced metrics
-    2. **Feature Engineering**: Calculates derived features (e.g., relative metrics, adjusted rates)
-    3. **Model Prediction**: Generates independent predictions from both the logistic regression and XGBoost models
-    4. **Ensemble Prediction**: Combines model predictions with appropriate weighting
-    5. **Home Ice Adjustment**: Applies adjustment based on historical home ice advantage
-    6. **Monte Carlo Simulation**: Simulates the series thousands of times to account for randomness
-    
-    The predicted win probability represents the percentage of simulations in which a team wins the series.
-    """)
-    
-    # Limitations and caveats
-    st.expander("Limitations and Caveats").write("""
-    - Predictions are based on statistical patterns and cannot account for all factors (e.g., injuries, coaching changes)
-    - The model assumes that historical patterns continue to be relevant for current matchups
-    - Advanced metrics may have limited predictive power due to the inherent randomness in playoff hockey
-    - Home ice advantage is applied as a uniform adjustment based on historical averages
-    """)
-    
-    # App information
-    st.subheader("Application Information")
-    st.write("""
-    - Data refreshed: Once per day (cached for 24 hours)
-    - Default simulation count: 10,000 iterations per matchup
-    - Model ensemble: Logistic Regression + XGBoost with equal weighting
-    - Developed with: Streamlit, pandas, numpy, scikit-learn, XGBoost, matplotlib
-    """)
-    
-    # Version and credits footer
-    st.markdown("---")
-    st.markdown("""
-    <div style="text-align: center;">
-    <p>NHL Playoff Predictor v1.0.0</p>
-    <p>© 2023-2024 | All NHL team names, logos and data are property of the NHL and their respective teams</p>
-    </div>
-    """, unsafe_allow_html=True)
-
-# Fix the main function to properly include all 5 pages
-def main():
-    # App title and description
-    st.title("NHL Playoff Predictor")
-    st.write("Predict playoff outcomes based on team statistics and advanced metrics")
-    
-    # Sidebar for navigation
-    st.sidebar.title("Navigation")
-    page = st.sidebar.radio("Select a page", [
-        "First Round Matchups", 
-        "Full Simulation Results", 
-        "Head-to-Head Comparison", 
-        "Sim Your Own Bracket",
-        "About"
-    ])
-    
-    # Get data
-    with st.spinner("Fetching NHL data..."):
-        # Get standings data
-        standings_data = get_standings_data()
-        standings_df = process_standings_data(standings_data)
-        
-        # Get team stats data
-        stats_data = get_team_stats_data()
-        stats_df = process_team_stats_data(stats_data)
-        
-        # Get advanced stats data
-        advanced_stats_df = get_advanced_stats_data()
-        
-        # Combine standings and stats data
-        if not standings_df.empty and not stats_df.empty:
-            # Make sure season columns are strings
-            standings_df['season'] = standings_df['season'].astype(str)
-            stats_df['season'] = stats_df['season'].astype(str)
-            
-            # First merge standings and stats data
-            team_data = pd.merge(standings_df, stats_df, 
-                                 left_on=['season', 'teamName'], 
-                                 right_on=['season', 'teamName'], 
-                                 how='left')
-            
-            # Merge with advanced stats if available
-            if not advanced_stats_df.empty:
-                # Make sure season columns have the same format
-                if 'season' in advanced_stats_df.columns:
-                    # Convert season from "2024" to "20242025" format if needed
-                    advanced_stats_df['season'] = advanced_stats_df['season'].astype(str).apply(
-                        lambda x: f"{x}{int(x)+1}" if len(x) == 4 and x.isdigit() else x
-                    )
-                    advanced_stats_df['season'] = advanced_stats_df['season'].astype(str)
-                
-                # Perform the merge with the correct columns
-                team_data = pd.merge(team_data, advanced_stats_df, 
-                                     left_on=['season', 'teamAbbrev'],
-                                     right_on=['season', 'team'],
-                                     how='left')
-            
-            # Engineer features for prediction
-            team_data = engineer_features(team_data)
-            
-            # Add playoff history metrics
-            team_data = add_playoff_history_metrics(team_data)
-        else:
-            team_data = pd.DataFrame()
-    
-    # Load models
-    model_data = load_models()
-    
-    # Determine playoff teams and create matchups
-    playoff_matchups = determine_playoff_teams(standings_df)
-    
-    # Add model info to sidebar
-    if model_data:
-        st.sidebar.title("Model Information")
-        st.sidebar.write(f"Model mode: {model_data.get('mode', 'default')}")
-        st.sidebar.write(f"Home ice advantage: {model_data.get('home_ice_boost', 0.039)*100:.1f}%")
-    
-    # First Round Matchups page
-    if page == "First Round Matchups":
-        st.header("First Round Playoff Matchups")
-        display_playoff_bracket(playoff_matchups, team_data, model_data)
-    
-    elif page == "Full Simulation Results":
-        st.header("Full Playoff Simulation Results")
-        
-        # Simulation options in sidebar
-        st.sidebar.subheader("Simulation Settings")
-        n_simulations = st.sidebar.slider("Number of simulations", 1000, 20000, 10000, 1000)
-        
-        # Run the simulation once per day (cached)
-        if playoff_matchups and not team_data.empty:
-            # Check if we have cached simulation results
-            sim_results_key = f"sim_results_{season_str}"
-            if sim_results_key in st.session_state and st.session_state[sim_results_key].get('n_simulations') == n_simulations:
-                bracket_results = st.session_state[sim_results_key]['results']
-                st.success(f"Using cached simulation results ({n_simulations} simulations)")
-            else:
-                # Run new simulation
-                st.info(f"Running new simulation with {n_simulations} iterations...")
-                bracket_results = run_full_playoff_simulation(playoff_matchups, team_data, model_data, n_simulations)
-                
-                # Cache the results in session state
-                st.session_state[sim_results_key] = {
-                    'results': bracket_results,
-                    'n_simulations': n_simulations,
-                    'timestamp': datetime.now()
-                }
-                
-                # Save in another variable for reference in other pages
-                st.session_state['recent_simulations'] = bracket_results
-                st.session_state['sim_count'] = n_simulations
-            
-            # Display comprehensive simulation results
-            display_simulation_results(bracket_results, n_simulations)
-        else:
-            st.error("Playoff matchups or team data not available for simulation")
-    
-    # Head-to-Head Comparison page
-    elif page == "Head-to-Head Comparison":
-        st.header("Team Head-to-Head Comparison")
-        
-        st.write("""
-        Compare any two teams in a hypothetical playoff matchup. The first team selected is considered 
-        the higher seed with home ice advantage.
-        """)
-        
-        # Team selection
-        st.subheader("Select Teams to Compare")
-        col1, col2 = st.columns(2)
-        
-        with col1:
-            team1 = st.selectbox("Select Home Team", sorted(team_data['teamName'].unique()), key="team1")
-        
-        with col2:
-            # Filter to exclude team1
-            available_teams = sorted([team for team in team_data['teamName'].unique() if team != team1])
-            team2 = st.selectbox("Select Road Team", available_teams, key="team2")
-        
-        # Display team comparison if two different teams are selected
-        if team1 != team2:
-            team1_data = team_data[team_data['teamName'] == team1].iloc[0]
-            team2_data = team_data[team_data['teamName'] == team2].iloc[0]
-            
-            # Display team logos if available
-            col1, col2 = st.columns(2)
-            with col1:
-                st.subheader(team1)
-                if 'teamLogo' in team1_data and team1_data['teamLogo']:
-                    logo = load_team_logo(team1_data['teamLogo'])
-                    if logo:
-                        st.image(logo, width=150)
-            
-            with col2:
-                st.subheader(team2)
-                if 'teamLogo' in team2_data and team2_data['teamLogo']:
-                    logo = load_team_logo(team2_data['teamLogo'])
-                    if logo:
-                        st.image(logo, width=150)
-            
-            # Display head-to-head prediction
-            display_head_to_head(team1, team2, team1_data, team2_data, team_data, model_data)
-        else:
-            st.warning("Please select two different teams")
-            
-    elif page == "Sim Your Own Bracket":
-        st.header("Simulate Your Own Playoff Bracket")
-        display_sim_your_own_bracket(playoff_matchups, team_data, model_data)
-        
-    elif page == "About":
-        st.header("About the NHL Playoff Predictor")
-        display_about_page(model_data)
-
-# Add missing function to run full playoff simulation
-def run_full_playoff_simulation(playoff_matchups, team_data, model_data, n_simulations=10000):
-    """
-    Run a full playoff bracket simulation with comprehensive results
-    
-    Args:
-        playoff_matchups: Dictionary with playoff matchups
-        team_data: DataFrame with team stats and features
-        model_data: Dictionary with model information
-        n_simulations: Number of simulations to run (default: 10,000)
-        
-    Returns:
-        dict: Dictionary with simulation results
-    """
-    # Call the comprehensive simulation function
-    with st.spinner(f"Running {n_simulations} playoff simulations..."):
-        return simulate_playoff_bracket(playoff_matchups, team_data, model_data, n_simulations, detailed_tracking=True)
-
-# Add the missing display_simulation_results function which is referenced but undefined
-def display_simulation_results(bracket_results, n_simulations):
-    """
-    Display comprehensive simulation results with visualizations
-    
-    Args:
-        bracket_results: Dictionary with simulation results
-        n_simulations: Number of simulations that were run
-    """
-    if not bracket_results or 'team_advancement' not in bracket_results:
-        st.error("No simulation results available")
-        return
-    
-    # Get team advancement data
-    results_df = bracket_results['team_advancement'].copy()
-    
-    # Convert advancement columns to percentages
-    for col in ['round_1', 'round_2', 'conf_final', 'final', 'champion']:
-        if col in results_df.columns:
-            results_df[col] = results_df[col] * 100
-    
-    # Display Stanley Cup championship odds
-    st.subheader("Stanley Cup Championship Odds")
-    
-    # Create two columns for chart and table
-    chart_col, table_col = st.columns([3, 2])
-    
-    with chart_col:
-        # Create a bar chart of Stanley Cup odds
-        fig, ax = plt.subplots(figsize=(10, 8))
-        top_teams = results_df.sort_values('champion', ascending=False).head(16)  # Show playoff teams
-        
-        # Create horizontal bar chart with team names
-        bars = ax.barh(top_teams['teamName'], top_teams['champion'], color='lightblue')
-        
-        # Add percentage labels to bars
-        for bar in bars:
-            width = bar.get_width()
-            label_x_pos = width + 0.5
-            ax.text(label_x_pos, bar.get_y() + bar.get_height()/2, f'{width:.1f}%', 
-                   va='center', fontsize=10)
-        
-        ax.set_xlabel('Championship Probability (%)')
-        ax.set_title(f'Stanley Cup Championship Odds (Based on {n_simulations} Simulations)')
-        ax.set_xlim(0, max(top_teams['champion']) * 1.1)  # Add some padding
-        
-        # Remove top and right spines
-        ax.spines['top'].set_visible(False)
-        ax.spines['right'].set_visible(False)
-        
-        st.pyplot(fig)
-    
-    with table_col:
-        # Display the table with color coding
-        # Rename columns for better display
-        display_df = results_df.copy()
-        column_mapping = {
-            'teamName': 'Team',
-            'champion': 'Cup %',
-            'final': 'Finals %',
-            'conf_final': 'Conf Finals %',
-            'round_2': 'Round 2 %',
-            'round_1': 'Round 1 %',
-            'avg_games_played': 'Avg Games'
-        }
-        
-        # Rename columns
-        display_df = display_df.rename(columns=column_mapping)
-        
-        # Order columns as desired
-        display_columns = ['Team', 'Cup %', 'Finals %', 'Conf Finals %', 'Round 2 %', 'Round 1 %', 'Avg Games']
-        available_columns = [col for col in display_columns if col in display_df.columns]
-        display_df = display_df[available_columns].sort_values('Cup %', ascending=False)
-        
-        # Format avg_games_played
-        if 'Avg Games' in display_df.columns:
-            display_df['Avg Games'] = display_df['Avg Games'].round(1)
-        
-        # Display the color-coded table
-        color_columns = [col for col in display_df.columns if '%' in col]
-        st.write("### Playoff Advancement Table")
-        styled_table = display_colored_table(display_df.head(16), color_columns)
-        st.dataframe(styled_table, use_container_width=True)
-    
-    # Create the round-by-round advancement visualization
-    st.subheader("Round-by-Round Advancement")
-    
-    # Create a stacked horizontal bar chart
-    fig, ax = plt.subplots(figsize=(12, 10))
-    
-    # Select playoff teams to plot
-    teams_to_plot = results_df.sort_values('champion', ascending=False).iloc[:16]
-    rounds_to_plot = ['round_1', 'round_2', 'conf_final', 'final', 'champion']
-    round_labels = ['First Round', 'Second Round', 'Conf Finals', 'Stanley Cup Final', 'Champion']
-    colors = ['#1f77b4', '#ff7f0e', '#2ca02c', '#d62728', '#9467bd']
-    
-    # Create stacked bars
-    bottom = np.zeros(len(teams_to_plot))
-    width = 0.6
-    
-    # Plot each round
-    bars = []
-    for i, (col, label) in enumerate(zip(rounds_to_plot, round_labels)):
-        if col in teams_to_plot.columns:
-            bar = ax.barh(teams_to_plot['teamName'], teams_to_plot[col], 
-                          left=0, height=width, label=label, color=colors[i])
-            bars.append(bar)
-    
-    ax.set_xlabel('Probability (%)')
-    ax.set_title('Round-by-Round Playoff Advancement Probabilities')
-    ax.legend(loc='upper right')
-    
-    st.pyplot(fig)
-    
-    # Display detailed matchup information if available
-    if all(key in bracket_results for key in ['round2_matchups', 'conf_final_matchups', 'final_matchups']):
-        # Subheader for potential matchups
-        st.subheader("Most Likely Playoff Matchups")
-        
-        # Create tabs for different rounds
-        round_tabs = st.tabs(["Second Round", "Conference Finals", "Stanley Cup Final"])
-        
-        # Second Round Matchups
-        with round_tabs[0]:
-            col1, col2 = st.columns([3, 2])
-            
-            with col1:
-                # Display the chart
-                fig = display_matchup_charts(bracket_results['round2_matchups'], "Second Round")
-                if fig:
-                    st.pyplot(fig)
-            
-            with col2:
-                # Prepare data for display
-                if not bracket_results['round2_matchups'].empty:
-                    display_df = bracket_results['round2_matchups'].copy()
-                    display_df = display_df[['matchup', 'probability', 'top_seed_win_pct']].sort_values('probability', ascending=False)
-                    display_df.columns = ['Matchup', 'Probability', 'Higher Seed Win %']
-                    
-                    # Display the table
-                    styled_table = display_colored_table(display_df, ['Probability', 'Higher Seed Win %'])
-                    st.dataframe(styled_table, use_container_width=True)
-        
-        # Conference Finals Matchups
-        with round_tabs[1]:
-            col1, col2 = st.columns([3, 2])
-            
-            with col1:
-                # Display the chart
-                fig = display_matchup_charts(bracket_results['conf_final_matchups'], "Conference Finals")
-                if fig:
-                    st.pyplot(fig)
-            
-            with col2:
-                # Prepare data for display
-                if not bracket_results['conf_final_matchups'].empty:
-                    display_df = bracket_results['conf_final_matchups'].copy()
-                    display_df = display_df[['conference', 'matchup', 'probability', 'top_seed_win_pct']].sort_values('probability', ascending=False)
-                    display_df.columns = ['Conference', 'Matchup', 'Probability', 'Higher Seed Win %']
-                    
-                    # Display the table
-                    styled_table = display_colored_table(display_df, ['Probability', 'Higher Seed Win %'])
-                    st.dataframe(styled_table, use_container_width=True)
-        
-        # Stanley Cup Final Matchups
-        with round_tabs[2]:
-            col1, col2 = st.columns([3, 2])
-            
-            with col1:
-                # Display the chart
-                fig = display_matchup_charts(bracket_results['final_matchups'], "Stanley Cup Final")
-                if fig:
-                    st.pyplot(fig)
-            
-            with col2:
-                # Prepare data for display
-                if not bracket_results['final_matchups'].empty:
-                    display_df = bracket_results['final_matchups'].copy()
-                    display_df = display_df[['matchup', 'probability', 'top_seed_win_pct']].sort_values('probability', ascending=False)
-                    display_df.columns = ['Matchup', 'Probability', 'Higher Seed Win %']
-                    
-                    # Display the table
-                    styled_table = display_colored_table(display_df, ['Probability', 'Higher Seed Win %'])
-                    st.dataframe(styled_table, use_container_width=True)
-    
-    # Display most common bracket if available
-    if 'most_common_bracket' in bracket_results:
-        st.subheader("Most Likely Complete Playoff Bracket")
-        most_common = bracket_results['most_common_bracket']
-        
-        # Create an expander to show the details
-        with st.expander(f"Most Common Bracket (Occurred in {most_common['probability']:.1f}% of simulations)"):
-            # Organize by round
-            if most_common['bracket']:
-                rounds = {
-                    "First Round": most_common['bracket'][:8] if len(most_common['bracket']) > 7 else [],
-                    "Second Round": most_common['bracket'][8:12] if len(most_common['bracket']) > 11 else [],
-                    "Conference Finals": most_common['bracket'][12:14] if len(most_common['bracket']) > 13 else [],
-                    "Stanley Cup Final": most_common['bracket'][14:] if len(most_common['bracket']) > 14 else []
-                }
-                
-                # Display each round
-                for round_name, results in rounds.items():
-                    if results:
-                        st.write(f"**{round_name}:**")
-                        for i, result in enumerate(results, 1):
-                            st.write(f"{i}. {result}")
-
-def display_head_to_head(team1, team2, team1_data, team2_data, team_data, model_data):
-    """Display enhanced head-to-head prediction for two teams"""
-    st.subheader("Head-to-Head Prediction")
-    
-    # Create a mock playoff matchup for prediction
-    mock_top_seed = {
-        'teamAbbrev': team1_data['teamAbbrev'],
-        'teamName': team1_data['teamName'],
-        'division_rank': 1  # Mock value
-    }
-    
-    mock_bottom_seed = {
-        'teamAbbrev': team2_data['teamAbbrev'],
-        'teamName': team2_data['teamName'],
-        'division_rank': 2  # Mock value
-    }
-    
-    # Show clear explanation of home ice advantage
-    st.info(f"**Note:** {team1} is considered the home team with home ice advantage in this comparison")
-    
-    # Create matchup data
-    matchup_df = create_matchup_data(mock_top_seed, mock_bottom_seed, team_data)
-    
-    # Check if these teams met in simulations
-    simulation_results = None
-    if 'recent_simulations' in st.session_state:
-        sim_results = st.session_state['recent_simulations']
-        # Look for this matchup in potential matchups data
-        if 'potential_matchups' in sim_results:
-            matchup_key = f"{team1_data['teamAbbrev']}_vs_{team2_data['teamAbbrev']}"
-            alt_matchup_key = f"{team2_data['teamAbbrev']}_vs_{team1_data['teamAbbrev']}"
-            
-            if matchup_key in sim_results['potential_matchups']:
-                simulation_results = sim_results['potential_matchups'][matchup_key]
-            elif alt_matchup_key in sim_results['potential_matchups']:
-                simulation_results = sim_results['potential_matchups'][alt_matchup_key]
-                # Flip the results since teams are reversed
-                if 'probability' in simulation_results:
-                    simulation_results['probability'] = 1 - simulation_results['probability']
-    
-    # Simulate a series between these teams
-    if not matchup_df.empty:
-        sim_result = simulate_playoff_series(matchup_df, model_data)
-        
-        if sim_result:
-            # Create columns for model predictions
-            model_cols = st.columns(4)
-            
-            # Show LR model prediction (raw)
-            with model_cols[0]:
-                lr_prob = sim_result.get('lr_probability', 0.5) * 100
-                st.metric("LR Model", f"{lr_prob:.1f}%")
-                st.caption(f"Logistic Regression (Raw)")
-            
-            # Show XGB model prediction (raw)
-            with model_cols[1]:
-                xgb_prob = sim_result.get('xgb_probability', 0.5) * 100
-                st.metric("XGB Model", f"{xgb_prob:.1f}%")
-                st.caption(f"XGBoost (Raw)")
-            
-            # Show ensemble prediction with home ice boost
-            with model_cols[2]:
-                ensemble_prob = sim_result.get('win_probability', 0.5) * 100
-                st.metric("Ensemble", f"{ensemble_prob:.1f}%")
-                st.caption(f"With Home Ice")
-            
-            # Show simulation result if available
-            with model_cols[3]:
-                if simulation_results and 'probability' in simulation_results:
-                    sim_prob = simulation_results['probability'] * 100
-                    st.metric("Simulation", f"{sim_prob:.1f}%")
-                    st.caption(f"From {st.session_state.get('sim_count', 10000)} sims")
-                else:
-                    st.metric("Simulation", "N/A")
-                    st.caption("Teams did not meet")
-            
-            # Get win probability
-            win_prob = sim_result['win_probability'] * 100
-            predicted_winner = team1 if win_prob >= 50 else team2
-            winner_prob = win_prob if win_prob >= 50 else 100 - win_prob
-            
-            # Display prediction summary
-            st.success(f"**In a playoff series, {predicted_winner} would win {winner_prob:.1f}% of the time**")
-            
-            # Show series outcome distribution
-            if 'win_distribution' in sim_result and sim_result['win_distribution']:
-                st.subheader("Series Outcome Distribution")
-                dist = sim_result['win_distribution']
-                total = sum(dist.values())
-                
-                # Create a DataFrame for better visualization
-                outcome_data = []
-                
-                # Team 1 outcomes
-                for outcome in ['4-0', '4-1', '4-2', '4-3']:
-                    pct = (dist.get(outcome, 0) / total) * 100 if total > 0 else 0
-                    outcome_data.append({
-                        'Team': team1,
-                        'Outcome': outcome,
-                        'Games': 4 if outcome == '4-0' else 5 if outcome == '4-1' else 6 if outcome == '4-2' else 7,
-                        'Probability': pct
-                    })
-                
-                # Team 2 outcomes
-                for team1_outcome, team2_outcome in zip(['0-4', '1-4', '2-4', '3-4'], ['4-0', '4-1', '4-2', '4-3']):
-                    pct = (dist.get(team1_outcome, 0) / total) * 100 if total > 0 else 0
-                    outcome_data.append({
-                        'Team': team2,
-                        'Outcome': team2_outcome,
-                        'Games': 4 if team2_outcome == '4-0' else 5 if team2_outcome == '4-1' else 6 if team2_outcome == '4-2' else 7,
-                        'Probability': pct
-                    })
-                
-                # Convert to DataFrame and display 
-                outcome_df = pd.DataFrame(outcome_data)
-                
-                # Display as a table
-                styled_table = display_colored_table(
-                    outcome_df[['Team', 'Outcome', 'Probability']].sort_values(['Team', 'Games']),
-                    ['Probability'], 
-                    cmap='coolwarm'
-                )
-                st.dataframe(styled_table, use_container_width=True)
-                
-                # Create a bar chart of outcomes
-                fig, ax = plt.subplots(figsize=(10, 6))
-                
-                # Team 1 outcomes in blue
-                team1_data = outcome_df[outcome_df['Team'] == team1]
-                team1_bars = ax.bar(
-                    team1_data['Outcome'], 
-                    team1_data['Probability'], 
-                    color='royalblue', 
-                    alpha=0.7,
-                    label=team1
-                )
-                
-                # Team 2 outcomes in red
-                team2_data = outcome_df[outcome_df['Team'] == team2]
-                team2_bars = ax.bar(
-                    [f"{o} ({team2})" for o in team2_data['Outcome']], 
-                    team2_data['Probability'], 
-                    color='firebrick', 
-                    alpha=0.7,
-                    label=team2
-                )
-                
-                # Add labels on top of bars
-                for bars in [team1_bars, team2_bars]:
-                    for bar in bars:
-                        height = bar.get_height()
-                        ax.text(
-                            bar.get_x() + bar.get_width()/2., 
-                            height + 0.5,
-                            f'{height:.1f}%',
-                            ha='center', 
-                            va='bottom',
-                            fontsize=9
-                        )
-                
-                ax.set_ylabel('Probability (%)')
-                ax.set_title('Series Outcome Probabilities')
-                ax.legend()
-                ax.spines['top'].set_visible(False)
-                ax.spines['right'].set_visible(False)
-                
-                st.pyplot(fig)
-
-    # Display team comparison metrics
-    display_team_comparison_metrics(team1, team2, team1_data, team2_data)
-
-def display_team_comparison_metrics(team1, team2, team1_data, team2_data):
-    """Display comprehensive comparison metrics for two teams"""
-    st.subheader("Team Comparison Metrics")
-    
-    # Define categories and metrics to show
-    metric_categories = {
-        "General": [
-            ("Points", "points", None),
-            ("Goal Differential", "goalDifferential", None),
-            ("GF/G", "goalsFor", lambda x, y: x / y['gamesPlayed'] if 'gamesPlayed' in y else None),
-            ("GA/G", "goalsAgainst", lambda x, y: x / y['gamesPlayed'] if 'gamesPlayed' in y else None)
-        ],
-        "Special Teams": [
-            ("Power Play %", "PP%", None),
-            ("Penalty Kill %", "PK%", None),
-            ("PP Goals", "powerPlayGoals", None),
-            ("SH Goals Against", "shGoalsAgainst", None)
-        ],
-        "Advanced Stats": [
-            ("xGoals %", "xGoalsPercentage", None),
-            ("Corsi %", "corsiPercentage", None),
-            ("Fenwick %", "fenwickPercentage", None),
-            ("High-Danger Chances For", "highDangerShotsFor", None),
-            ("High-Danger Chances Against", "highDangerShotsAgainst", None)
-        ],
-        "Home/Road Performance": [
-            ("Home Win %", "homeWin%", lambda x, y: x / y['gamesPlayed'] if 'gamesPlayed' in y and 'homeWins' in y else None),
-            ("Road Win %", "roadWin%", lambda x, y: x / y['gamesPlayed'] if 'gamesPlayed' in y and 'roadWins' in y else None),
-            ("Home Regulation Wins", "homeRegulationWins", None),
-            ("Road Regulation Wins", "roadRegulationWins", None)
-        ],
-        "Playoff Experience": [
-            ("Playoff Performance", "playoff_performance_score", None),
-            ("Recent Playoff Wins", "weighted_playoff_wins", None),
-            ("Recent Playoff Rounds", "weighted_playoff_rounds", None)
-        ]
-    }
-    
-    # Create tabs for different metric categories
-    category_tabs = st.tabs(list(metric_categories.keys()))
-    
-    # Process each category
-    for i, (category, tab) in enumerate(zip(metric_categories.keys(), category_tabs)):
-        with tab:
-            metrics = metric_categories[category]
-            
-            # Create a DataFrame for this category's metrics
-            comparison_data = []
-            
-            for display_name, col_name, calculator in metrics:
-                # Check if both teams have this metric
-                if col_name in team1_data and col_name in team2_data:
-                    team1_val = team1_data[col_name]
-                    team2_val = team2_data[col_name]
-                    
-                    # Apply custom calculator if provided
-                    if calculator:
-                        team1_val = calculator(team1_val, team1_data)
-                        team2_val = calculator(team2_val, team2_data)
-                    
-                    # Handle null values after calculation
-                    if pd.isna(team1_val) or pd.isna(team2_val):
-                        continue
-                    
-                    # Format values appropriately
-                    if isinstance(team1_val, (float, np.float64)):
-                        # Handle percentage values
-                        if col_name.endswith('%') or 'Percentage' in col_name:
-                            # Convert decimal to percentage if needed
-                            if 0 < team1_val < 1:
-                                team1_val_display = f"{team1_val*100:.1f}%"
-                                team2_val_display = f"{team2_val*100:.1f}%"
-                                # Calculate difference as percentage points
-                                diff = (team1_val - team2_val) * 100
-                            else:
-                                team1_val_display = f"{team1_val:.1f}%"
-                                team2_val_display = f"{team2_val:.1f}%"
-                                diff = team1_val - team2_val
-                        else:
-                            # Format regular numbers
-                            team1_val_display = f"{team1_val:.1f}" if team1_val % 1 != 0 else f"{int(team1_val)}"
-                            team2_val_display = f"{team2_val:.1f}" if team2_val % 1 != 0 else f"{int(team2_val)}"
-                            diff = team1_val - team2_val
-                    else:
-                        # Handle string or other types
-                        team1_val_display = str(team1_val)
-                        team2_val_display = str(team2_val)
-                        diff = 0  # No meaningful difference for non-numeric
-                    
-                    # Add to comparison data
-                    comparison_data.append({
-                        'Metric': display_name,
-                        team1: team1_val_display,
-                        team2: team2_val_display,
-                        'Difference': diff,
-                        'Favors': team1 if diff > 0 else team2 if diff < 0 else "Tie"
-                    })
-            
-            # Display the data if we have any
-            if comparison_data:
-                comparison_df = pd.DataFrame(comparison_data)
-                # Sort metrics alphabetically for consistency
-                comparison_df = comparison_df.sort_values('Metric')
-                
-                # Display the basic comparison table
-                st.table(comparison_df[['Metric', team1, team2]])
-                
-                # Create a horizontal bar chart to show the relative strengths
-                if len(comparison_data) > 0:
-                    # Filter to numeric metrics where we can calculate meaningful differences
-                    numeric_metrics = [data for data in comparison_data if isinstance(data['Difference'], (int, float)) and data['Difference'] != 0]
-                    
-                    if numeric_metrics:
-                        # Convert to DataFrame for plotting
-                        plot_df = pd.DataFrame(numeric_metrics)
-                        
-                        # Sort by absolute difference
-                        plot_df['AbsDiff'] = plot_df['Difference'].abs()
-                        plot_df = plot_df.sort_values('AbsDiff', ascending=True)
-                        
-                        # Create figure
-                        fig_height = max(4, len(plot_df) * 0.4)
-                        fig, ax = plt.subplots(figsize=(10, fig_height))
-                        
-                        # Create colors based on which team is favored
-                        colors = ['royalblue' if row['Favors'] == team1 else 'firebrick' for _, row in plot_df.iterrows()]
-                        
-                        # Create the horizontal bars
-                        bars = ax.barh(plot_df['Metric'], plot_df['Difference'], color=colors)
-                        
-                        # Add a vertical line at 0
-                        ax.axvline(0, color='black', linestyle='-', linewidth=0.5)
-                        
-                        # Add labels for the teams
-                        ax.text(-max(plot_df['AbsDiff'])/2, -0.6, team2 + " ←", ha='center', va='top', fontsize=10, fontweight='bold')
-                        ax.text(max(plot_df['AbsDiff'])/2, -0.6, "→ " + team1, ha='center', va='top', fontsize=10, fontweight='bold')
-                        
-                        # Customize appearance
-                        ax.set_title(f'Relative Team Strengths - {category}')
-                        ax.spines['top'].set_visible(False)
-                        ax.spines['right'].set_visible(False)
-                        
-                        st.pyplot(fig)
-            else:
-                st.write(f"No comparison data available for {category} metrics")
-
-def display_sim_your_own_bracket(playoff_matchups, team_data, model_data):
-    """
-    Display an interactive bracket simulation where users can run their own bracket simulations
-    and track the results across multiple runs.
-    
-    Args:
-        playoff_matchups: Dictionary with first round playoff matchups
-        team_data: DataFrame with team data
-        model_data: Dictionary with model data
-    """
-    st.write("""
-    Run your own bracket simulations and track the results. Each time you click "Simulate Bracket",
-    we'll simulate one complete playoff tournament from the first round through the Stanley Cup Final.
-    """)
-    
-    # Initialize session state variables for tracking simulation history
-    if 'user_sim_count' not in st.session_state:
-        st.session_state.user_sim_count = 0
-    if 'user_sim_results' not in st.session_state:
-        st.session_state.user_sim_results = {}
-    if 'user_sim_history' not in st.session_state:
-        st.session_state.user_sim_history = []
-    
-    # Create columns for actions
-    col1, col2 = st.columns([1, 3])
-    
-    with col1:
-        # Button to run a new simulation
-        if st.button("🏆 Simulate Bracket", key="run_sim_button"):
-            with st.spinner("Simulating playoff bracket..."):
-                # Run a single simulation
-                sim_result = simulate_single_bracket(playoff_matchups, team_data, model_data)
-                
-                if sim_result:
-                    # Increment counter
-                    st.session_state.user_sim_count += 1
-                    
-                    # Add to simulation history
-                    sim_result['sim_num'] = st.session_state.user_sim_count
-                    st.session_state.user_sim_history.append(sim_result)
-                    
-                    # Update team statistics in aggregated results
-                    for team, result in sim_result['results'].items():
-                        if team not in st.session_state.user_sim_results:
-                            st.session_state.user_sim_results[team] = {
-                                'team': team,
-                                'team_name': result['team_name'],
-                                'round_1': 0,
-                                'round_2': 0,
-                                'conf_final': 0,
-                                'final': 0,
-                                'champion': 0,
-                                'total_sims': 0
-                            }
-                        
-                        # Update counters
-                        st.session_state.user_sim_results[team]['total_sims'] += 1
-                        for round_key, advanced in result.items():
-                            if round_key in ['round_1', 'round_2', 'conf_final', 'final', 'champion'] and advanced:
-                                st.session_state.user_sim_results[team][round_key] += 1
-    
-    with col2:
-        # Show simulation count and clear button
-        if st.session_state.user_sim_count > 0:
-            st.write(f"**{st.session_state.user_sim_count}** bracket simulations run")
-            
-            # Add clear button inline
-            if st.button("Clear Results", key="clear_results_button"):
-                st.session_state.user_sim_count = 0
-                st.session_state.user_sim_results = {}
-                st.session_state.user_sim_history = []
-                st.experimental_rerun()
-    
-    # Display current simulation results if any
-    if st.session_state.user_sim_count > 0:
-        # Display the latest simulation result
-        latest_sim = st.session_state.user_sim_history[-1]
-        
-        st.subheader(f"Simulation #{latest_sim['sim_num']} Results")
-        
-        # Create a visual bracket representation
-        display_bracket_visual(latest_sim)
-        
-        # Display aggregated results table
-        st.subheader("Aggregated Results")
-        
-        # Convert results dict to DataFrame for display
-        results_df = pd.DataFrame(list(st.session_state.user_sim_results.values()))
-        
-        # Calculate percentages
-        for col in ['round_1', 'round_2', 'conf_final', 'final', 'champion']:
-            if col in results_df.columns:
-                results_df[f"{col}_pct"] = (results_df[col] / results_df['total_sims'] * 100).round(1)
-        
-        # Sort by championship percentage
-        results_df = results_df.sort_values('champion_pct', ascending=False)
-        
-        # Reformat for display
-        display_df = results_df.copy()
-        display_df['Round 1'] = display_df['round_1_pct'].astype(str) + '%'
-        display_df['Round 2'] = display_df['round_2_pct'].astype(str) + '%'
-        display_df['Conf Final'] = display_df['conf_final_pct'].astype(str) + '%'
-        display_df['Finals'] = display_df['final_pct'].astype(str) + '%'
-        display_df['Champion'] = display_df['champion_pct'].astype(str) + '%'
-        
-        # Display table with team results
-        st.table(display_df[['team_name', 'Round 1', 'Round 2', 'Conf Final', 'Finals', 'Champion']])
-        
-        # Show simulation history
-        with st.expander("Simulation History"):
-            # Create tabs for different simulations
-            num_sims_to_show = min(5, len(st.session_state.user_sim_history))
-            if num_sims_to_show > 0:
-                sim_tabs = st.tabs([f"Sim #{sim['sim_num']}" for sim in st.session_state.user_sim_history[-num_sims_to_show:]])
-                
-                # Display each simulation
-                for i, tab in enumerate(sim_tabs):
-                    with tab:
-                        sim_idx = len(st.session_state.user_sim_history) - num_sims_to_show + i
-                        sim = st.session_state.user_sim_history[sim_idx]
-                        st.write(f"**Playoff Path:**")
-                        
-                        # Show the bracket progression
-                        for round_name, matchups in sim['bracket'].items():
-                            st.write(f"**{round_name}:**")
-                            for matchup in matchups:
-                                st.write(f"- {matchup['winner']} defeated {matchup['loser']}")
-                        
-                        st.write(f"**Champion:** {sim['champion']}")
-    else:
-        st.info("Click the 'Simulate Bracket' button to run a playoff simulation.")
-
-def display_bracket_visual(sim_result):
-    """
-    Display a visual representation of a simulated playoff bracket
-    
-    Args:
-        sim_result: Dictionary with simulation results
-    """
-    # Display the champion prominently
-    champion = sim_result['champion']
-    st.success(f"🏆 **Stanley Cup Champion: {champion}**")
-    
-    # Create a visual representation of the playoff bracket
-    # Use columns to organize the rounds
-    col1, col2, col3, col4 = st.columns([1, 1, 1, 1])
-    
-    # First Round
-    with col1:
-        st.markdown("### First Round")
-        for matchup in sim_result['bracket']['First Round']:
-            with st.container():
-                st.markdown(f"**{matchup['winner']}** ✓")
-                st.markdown(f"{matchup['loser']}")
-                st.markdown("---")
-    
-    # Second Round
-    with col2:
-        st.markdown("### Second Round")
-        for matchup in sim_result['bracket']['Second Round']:
-            with st.container():
-                st.markdown(f"**{matchup['winner']}** ✓")
-                st.markdown(f"{matchup['loser']}")
-                st.markdown("---")
-    
-    # Conference Finals
-    with col3:
-        st.markdown("### Conference Finals")
-        for matchup in sim_result['bracket']['Conference Finals']:
-            with st.container():
-                st.markdown(f"**{matchup['winner']}** ✓")
-                st.markdown(f"{matchup['loser']}")
-                st.markdown("---")
-    
-    # Stanley Cup Final
-    with col4:
-        st.markdown("### Stanley Cup Final")
-        if sim_result['bracket']['Stanley Cup Final']:
-            matchup = sim_result['bracket']['Stanley Cup Final'][0]
-            with st.container():
-                st.markdown(f"**{matchup['winner']}** 🏆")
-                st.markdown(f"{matchup['loser']}")
-                st.markdown("---")
-
-def display_about_page(model_data):
-    """Display enhanced about page with model information and app details"""
-    st.subheader("About the NHL Playoff Predictor")
-    
-    st.write("""
-    This application predicts NHL playoff outcomes by leveraging machine learning models trained on historical playoff
-    data combined with current season team statistics and advanced analytics metrics.
-    
-    The prediction system uses an ensemble approach that combines:
-    1. A logistic regression model capturing linear relationships between features
-    2. An XGBoost model that identifies complex, non-linear patterns in the data
-    3. Home ice advantage adjustment based on historical playoff performance
-    """)
-    
-    # Model information section
-    st.subheader("Model Information")
-    
-    # Create columns to display model info side by side
-    col1, col2 = st.columns(2)
-    
-    with col1:
-        st.write("**Logistic Regression Model**")
-        if model_data and 'lr' in model_data:
-            lr_model = model_data['lr']
-            st.write(f"Features: {len(lr_model.get('features', []))} input variables")
-            
-            top_features = []
-            if 'coefficients' in lr_model:
-                top_features = [f"{feat}: {coef:.4f}" for feat, coef in lr_model['coefficients'][:5]]
-            
-            if top_features:
-                st.write("Top 5 features by importance:")
-                for feat in top_features:
-                    st.write(f"- {feat}")
-            else:
-                st.write("Model feature importance not available")
-        else:
-            st.write("Logistic Regression model not loaded")
-    
-    with col2:
-        st.write("**XGBoost Model**")
-        if model_data and 'xgb' in model_data:
-            xgb_model = model_data['xgb']
-            st.write(f"Features: {len(xgb_model.get('features', []))} input variables")
-            
-            top_features = []
-            if 'importance' in xgb_model:
-                top_features = [f"{feat}: {imp:.4f}" for feat, imp in xgb_model['importance'][:5]]
-            
-            if top_features:
-                st.write("Top 5 features by importance:")
-                for feat in top_features:
-                    st.write(f"- {feat}")
-            else:
-                st.write("Model feature importance not available")
-        else:
-            st.write("XGBoost model not loaded")
-    
-    # Key features section
-    st.subheader("Key Features Used")
-    
-    feature_categories = {
-        "Team Performance": [
-            "Goal differential per game",
-            "Points percentage",
-            "Regulation wins (home and road)",
-            "Win streaks and performance trends"
-        ],
-        "Special Teams": [
-            "Power play percentage (relative to league average)",
-            "Penalty kill percentage (relative to league average)",
-            "Special teams composite score",
-            "Short-handed goals"
-        ],
-        "Advanced Metrics": [
-            "Expected goals percentage (5v5)",
-            "Corsi and Fenwick percentages",
-            "High-danger chances for/against",
-            "Possession-adjusted defensive metrics"
-        ],
-        "Playoff Experience": [
-            "Recent playoff performance (weighted)",
-            "Previous playoff rounds won",
-            "Experience in elimination games"
-        ]
-    }
-    
-    # Create tabs for feature categories
-    category_tabs = st.tabs(list(feature_categories.keys()))
-    
-    # Fill each tab with corresponding features
-    for tab, category in zip(category_tabs, feature_categories.keys()):
-        with tab:
-            for feature in feature_categories[category]:
-                st.write(f"• {feature}")
-    
-    # Data sources section
-    st.subheader("Data Sources")
-    st.write("""
-    - Team statistics: NHL API (real-time data)
-    - Advanced metrics: MoneyPuck (updated daily)
-    - Historical playoff data (2005-present): Used for model training and validation
-    """)
-    
-    # Prediction methodology
-    st.subheader("Prediction Methodology")
-    st.write("""
-    For each matchup, the application:
-    1. **Data Collection**: Gathers current team statistics and advanced metrics
-    2. **Feature Engineering**: Calculates derived features (e.g., relative metrics, adjusted rates)
-    3. **Model Prediction**: Generates independent predictions from both the logistic regression and XGBoost models
-    4. **Ensemble Prediction**: Combines model predictions with appropriate weighting
-    5. **Home Ice Adjustment**: Applies adjustment based on historical home ice advantage
-    6. **Monte Carlo Simulation**: Simulates the series thousands of times to account for randomness
-    
-    The predicted win probability represents the percentage of simulations in which a team wins the series.
-    """)
-    
-    # Limitations and caveats
-    st.expander("Limitations and Caveats").write("""
-    - Predictions are based on statistical patterns and cannot account for all factors (e.g., injuries, coaching changes)
-    - The model assumes that historical patterns continue to be relevant for current matchups
-    - Advanced metrics may have limited predictive power due to the inherent randomness in playoff hockey
-    - Home ice advantage is applied as a uniform adjustment based on historical averages
-    """)
-    
-    # App information
-    st.subheader("Application Information")
-    st.write("""
-    - Data refreshed: Once per day (cached for 24 hours)
-    - Default simulation count: 10,000 iterations per matchup
-    - Model ensemble: Logistic Regression + XGBoost with equal weighting
-    - Developed with: Streamlit, pandas, numpy, scikit-learn, XGBoost, matplotlib
-    """)
-    
-    # Version and credits footer
-    st.markdown("---")
-    st.markdown("""
-    <div style="text-align: center;">
-    <p>NHL Playoff Predictor v1.0.0</p>
-    <p>© 2023-2024 | All NHL team names, logos and data are property of the NHL and their respective teams</p>
-    </div>
-    """, unsafe_allow_html=True)
-
-# Update the main function to properly include all 5 pages with the specified functionality
-def main():
-    # App title and description
-    st.title("NHL Playoff Predictor")
-    st.write("Predict playoff outcomes based on team statistics and advanced metrics")
-    
-    # Sidebar for navigation
-    st.sidebar.title("Navigation")
-    page = st.sidebar.radio("Select a page", [
-        "First Round Matchups", 
-        "Full Simulation Results", 
-        "Head-to-Head Comparison", 
-        "Sim Your Own Bracket",
-        "About"
-    ])
-    
-    # Get data
-    with st.spinner("Fetching NHL data..."):
-        # Get standings data
-        standings_data = get_standings_data()
-        standings_df = process_standings_data(standings_data)
-        
-        # Get team stats data
-        stats_data = get_team_stats_data()
-        stats_df = process_team_stats_data(stats_data)
-        
-        # Get advanced stats data
-        advanced_stats_df = get_advanced_stats_data()
-        
-        # Combine standings and stats data
-        if not standings_df.empty and not stats_df.empty:
-            # Make sure season columns are strings
-            standings_df['season'] = standings_df['season'].astype(str)
-            stats_df['season'] = stats_df['season'].astype(str)
-            
-            # First merge standings and stats data
-            team_data = pd.merge(standings_df, stats_df, 
-                                 left_on=['season', 'teamName'], 
-                                 right_on=['season', 'teamName'], 
-                                 how='left')
-            
-            # Merge with advanced stats if available
-            if not advanced_stats_df.empty:
-                # Make sure season columns have the same format
-                if 'season' in advanced_stats_df.columns:
-                    # Convert season from "2024" to "20242025" format if needed
-                    advanced_stats_df['season'] = advanced_stats_df['season'].astype(str).apply(
-                        lambda x: f"{x}{int(x)+1}" if len(x) == 4 and x.isdigit() else x
-                    )
-                    advanced_stats_df['season'] = advanced_stats_df['season'].astype(str)
-                
-                # Perform the merge with the correct columns
-                team_data = pd.merge(team_data, advanced_stats_df, 
-                                     left_on=['season', 'teamAbbrev'],
-                                     right_on=['season', 'team'],
-                                     how='left')
-            
-            # Engineer features for prediction
-            team_data = engineer_features(team_data)
-            
-            # Add playoff history metrics
-            team_data = add_playoff_history_metrics(team_data)
-        else:
-            team_data = pd.DataFrame()
-    
-    # Load models
-    model_data = load_models()
-    
-    # Determine playoff teams and create matchups
-    playoff_matchups = determine_playoff_teams(standings_df)
-    
-    # Add model info to sidebar
-    if model_data:
-        st.sidebar.title("Model Information")
-        st.sidebar.write(f"Model mode: {model_data.get('mode', 'default')}")
-        st.sidebar.write(f"Home ice advantage: {model_data.get('home_ice_boost', 0.039)*100:.1f}%")
-    
-    # First Round Matchups page
-    if page == "First Round Matchups":
-        st.header("First Round Playoff Matchups")
-        display_playoff_bracket(playoff_matchups, team_data, model_data)
-    
-    # Full Simulation Results page
-    elif page == "Full Simulation Results":
-        st.header("Full Playoff Simulation Results")
-        
-        # Simulation options in sidebar
-        st.sidebar.subheader("Simulation Settings")
-        n_simulations = st.sidebar.slider("Number of simulations", 1000, 20000, 10000, 1000)
-        
-        # Run the simulation once per day (cached)
-        if playoff_matchups and not team_data.empty:
-            # Check if we have cached simulation results
-            sim_results_key = f"sim_results_{season_str}"
-            if sim_results_key in st.session_state and st.session_state[sim_results_key].get('n_simulations') == n_simulations:
-                bracket_results = st.session_state[sim_results_key]['results']
-                st.success(f"Using cached simulation results ({n_simulations} simulations)")
-            else:
-                # Run new simulation
-                st.info(f"Running new simulation with {n_simulations} iterations...")
-                bracket_results = run_full_playoff_simulation(playoff_matchups, team_data, model_data, n_simulations)
-                
-                # Cache the results in session state
-                st.session_state[sim_results_key] = {
-                    'results': bracket_results,
-                    'n_simulations': n_simulations,
-                    'timestamp': datetime.now()
-                }
-                
-                # Save in another variable for reference in other pages
-                st.session_state['recent_simulations'] = bracket_results
-                st.session_state['sim_count'] = n_simulations
-            
-            # Display comprehensive simulation results
-            display_simulation_results(bracket_results, n_simulations)
-        else:
-            st.error("Playoff matchups or team data not available for simulation")
-    
-    # Head-to-Head Comparison page
-    elif page == "Head-to-Head Comparison":
-        st.header("Team Head-to-Head Comparison")
-        
-        st.write("""
-        Compare any two teams in a hypothetical playoff matchup. The first team selected is considered 
-        the higher seed with home ice advantage.
-        """)
-        
-        # Team selection
-        st.subheader("Select Teams to Compare")
-        col1, col2 = st.columns(2)
-        
-        with col1:
-            team1 = st.selectbox("Select Home Team", sorted(team_data['teamName'].unique()), key="team1")
-        
-        with col2:
-            # Filter to exclude team1
-            available_teams = sorted([team for team in team_data['teamName'].unique() if team != team1])
-            team2 = st.selectbox("Select Road Team", available_teams, key="team2")
-        
-        # Display team comparison if two different teams are selected
-        if team1 != team2:
-            team1_data = team_data[team_data['teamName'] == team1].iloc[0]
-            team2_data = team_data[team_data['teamName'] == team2].iloc[0]
-            
-            # Display team logos if available
-            col1, col2 = st.columns(2)
-            with col1:
-                st.subheader(team1)
-                if 'teamLogo' in team1_data and team1_data['teamLogo']:
-                    logo = load_team_logo(team1_data['teamLogo'])
-                    if logo:
-                        st.image(logo, width=150)
-            
-            with col2:
-                st.subheader(team2)
-                if 'teamLogo' in team2_data and team2_data['teamLogo']:
-                    logo = load_team_logo(team2_data['teamLogo'])
-                    if logo:
-                        st.image(logo, width=150)
-            
-            # Display head-to-head prediction
-            display_head_to_head(team1, team2, team1_data, team2_data, team_data, model_data)
-        else:
-            st.warning("Please select two different teams")
-    
-    # Sim Your Own Bracket page        
-    elif page == "Sim Your Own Bracket":
-        st.header("Simulate Your Own Playoff Bracket")
-        display_sim_your_own_bracket(playoff_matchups, team_data, model_data)
-    
-    # About page        
-    elif page == "About":
-        st.header("About the NHL Playoff Predictor")
-        display_about_page(model_data)
-
-# Run the app
-if __name__ == "__main__":
-<<<<<<< HEAD
-    main()
-=======
-    main()
-
-
-
-
-
->>>>>>> b12a91bd
+import subprocess
+import sys
+import streamlit as st
+import pandas as pd
+import numpy as np
+import time
+import os
+import json
+import joblib
+from datetime import datetime
+import matplotlib.pyplot as plt
+import seaborn as sns
+from PIL import Image
+import requests
+from io import BytesIO
+
+# Check if the NHL API package is installed, install if missing
+try:
+    # Try importing the module (package is installed as nhl-api-py, but imported as nhlpy)
+    import nhlpy
+    from nhlpy.nhl_client import NHLClient
+except ImportError:
+    st.write("Installing NHL API package...")
+    try:
+        # Install the package (pip install name is nhl-api-py)
+        subprocess.check_call([sys.executable, "-m", "pip", "install", "nhl-api-py"])
+        # Import after installation (package is imported as nhlpy)
+        import nhlpy
+        from nhlpy.nhl_client import NHLClient
+    except Exception as e:
+        st.error(f"Error installing or importing NHL API package: {str(e)}")
+        NHLClient = None
+
+# Set page configuration
+st.set_page_config(
+    page_title="NHL Playoff Predictor",
+    page_icon="🏒",
+    layout="wide",
+    initial_sidebar_state="expanded"
+)
+
+# Folder paths
+data_folder = os.path.join(os.path.dirname(os.path.abspath(__file__)), "data")
+model_folder = os.path.join(os.path.dirname(os.path.abspath(__file__)), "models")
+
+# Create folders if they don't exist
+os.makedirs(data_folder, exist_ok=True)
+os.makedirs(model_folder, exist_ok=True)
+
+# Initialize NHL client
+try:
+    client = NHLClient()
+except Exception as e:
+    st.error(f"Could not initialize NHL client: {str(e)}")
+    client = None
+
+# Constants
+current_season = datetime.now().year if datetime.now().month >= 9 else datetime.now().year - 1
+season_str = f"{current_season}{current_season+1}"
+
+# Cache data to avoid excessive API calls
+@st.cache_data(ttl=3600)  # Cache for 1 hour
+def get_standings_data():
+    """Get current NHL standings data"""
+    try:
+        standings_data = client.standings.get_standings()
+        return standings_data
+    except Exception as e:
+        st.error(f"Error fetching standings data: {str(e)}")
+        return None
+
+@st.cache_data(ttl=3600)  # Cache for 1 hour
+def get_team_stats_data(start_season=current_season, end_season=current_season):
+    """Get team summary stats data directly from NHL API"""
+    try:
+        # Construct the URL with season parameters
+        url = f"https://api.nhle.com/stats/rest/en/team/summary?cayenneExp=seasonId>={start_season}{start_season+1} and seasonId<={end_season}{end_season+1}"
+        # Make direct API request
+        response = requests.get(url)
+        response.raise_for_status()  # Raise exception for HTTP errors
+        stats_data = response.json().get('data', [])
+        return stats_data
+    except Exception as e:
+        st.error(f"Error fetching team stats data: {str(e)}")
+        return None
+
+@st.cache_data(ttl=3600)  # Cache for 1 hour
+def process_standings_data(standings_data):
+    """Process NHL standings data into a DataFrame"""
+    all_standings = []
+    
+    if isinstance(standings_data, dict):
+        # Handle format with 'records' key (old format)
+        if "records" in standings_data:
+            # Loop through each division record
+            for division_record in standings_data["records"]:
+                division_name = division_record.get("division", {}).get("name", "Unknown")
+                conference_name = division_record.get("conference", {}).get("name", "Unknown") if "conference" in division_record else "Unknown"
+                
+                for team_record in division_record["teamRecords"]:
+                    # Start with season and division/conference info
+                    team_data = {
+                        "season": season_str,
+                        "division": division_name,
+                        "conference": conference_name
+                    }
+                    # Process team info
+                    team_data["teamId"] = team_record["team"]["id"]
+                    
+                    # Handle nested structure for teamName and teamAbbrev
+                    if "team" in team_record:
+                        if isinstance(team_record["team"].get("name"), dict) and "default" in team_record["team"].get("name", {}):
+                            team_data["teamName"] = team_record["team"]["name"]["default"]
+                        else:
+                            team_data["teamName"] = team_record["team"].get("name", "")
+                            
+                        if isinstance(team_record["team"].get("abbreviation"), dict) and "default" in team_record["team"].get("abbreviation", {}):
+                            team_data["teamAbbrev"] = team_record["team"]["abbreviation"]["default"]
+                        else:
+                            team_data["teamAbbrev"] = team_record["team"].get("abbreviation", "")
+                            
+                        team_data["teamLogo"] = team_record["team"].get("logo", "")
+                    
+                    # Process all other fields
+                    for key, value in team_record.items():
+                        if key == "team":  # Already handled above
+                            continue
+                        
+                        if isinstance(value, dict):
+                            # Handle nested dictionaries by flattening them
+                            for sub_key, sub_value in value.items():
+                                team_data[f"{key}_{sub_key}"] = sub_value
+                        else:
+                            # Regular fields
+                            team_data[key] = value
+                    
+                    all_standings.append(team_data)
+        # Handle new format with 'standings' key
+        elif "standings" in standings_data:
+            for team_record in standings_data["standings"]:
+                # Start with season info
+                team_data = {
+                    "season": season_str
+                }
+                
+                # Extract division and conference info if available
+                division_name = team_record.get("divisionName", "Unknown")
+                conference_name = team_record.get("conferenceName", "Unknown")
+                team_data["division"] = division_name
+                team_data["conference"] = conference_name
+                
+                # Process team info - extract the 'default' value from nested JSON
+                team_data["teamId"] = team_record.get("teamId", 0)
+                
+                if isinstance(team_record.get("teamName"), dict):
+                    team_data["teamName"] = team_record["teamName"].get("default", "Unknown")
+                else:
+                    team_data["teamName"] = team_record.get("teamName", "Unknown")
+                    
+                if isinstance(team_record.get("teamAbbrev"), dict):
+                    team_data["teamAbbrev"] = team_record["teamAbbrev"].get("default", "")
+                else:
+                    team_data["teamAbbrev"] = team_record["teamAbbrev", ""]
+                    
+                team_data["teamLogo"] = team_record.get("teamLogo", "")
+                
+                # Process all other fields
+                for key, value in team_record.items():
+                    # Skip already processed keys
+                    if key in ["teamId", "teamName", "teamAbbrev", "teamLogo", "divisionName", "conferenceName"]:
+                        continue
+                    
+                    if isinstance(value, dict):
+                        # Handle nested dictionaries by flattening them
+                        for sub_key, sub_value in value.items():
+                            team_data[f"{key}_{sub_key}"] = sub_value
+                    else:
+                        # Regular fields
+                        team_data[key] = value
+                
+                all_standings.append(team_data)
+        else:
+            st.warning(f"Unknown standings data format: {list(standings_data.keys())}")
+    else:
+        st.warning("Non-dictionary standings data response")
+    
+    # Convert to DataFrame
+    if all_standings:
+        return pd.DataFrame(all_standings)
+    return pd.DataFrame()
+
+@st.cache_data(ttl=3600)  # Cache for 1 hour
+def process_team_stats_data(stats_data):
+    """Process team stats data into a DataFrame"""
+    all_stats_data = []
+    
+    if isinstance(stats_data, list):
+        for team_stats in stats_data:
+            team_data = {}
+            for key, value in team_stats.items():
+                if isinstance(value, dict):
+                    for sub_key, sub_value in value.items():
+                        team_data[f"{key}_{sub_key}"] = sub_value
+                else:
+                    team_data[key] = value
+            all_stats_data.append(team_data)
+    else:
+        st.warning("Unexpected team stats data format")
+    
+    # Convert to DataFrame
+    if all_stats_data:
+        stats_df = pd.DataFrame(all_stats_data)
+        
+        if not stats_df.empty:
+            # Format percentages
+            pct_cols = [col for col in stats_df.columns if 'Pct' in col]
+            for col in pct_cols:
+                if col in stats_df.columns and pd.api.types.is_numeric_dtype(stats_df[col]):
+                    stats_df[col] = (stats_df[col] * 100).round(1).astype(str) + '%'
+            
+            # Basic column renaming - keep teamName as is
+            rename_dict = {
+                'seasonId': 'season',
+                'teamName': 'teamName',  # Keep teamName as is
+                'teamFullName': 'teamName',  # Rename teamFullName to teamName
+                'gamesPlayed': 'GP',
+                'wins': 'W',
+                'losses': 'L',
+                'otLosses': 'OTL',
+                'points': 'PTS',
+                'pointPct': 'PTS%',
+                'goalsFor': 'GF',
+                'goalsAgainst': 'GA',
+                'powerPlayPct': 'PP%',
+                'penaltyKillPct': 'PK%',
+                'faceoffWinPct': 'FO%'
+            }
+            
+            # Apply renaming for columns that exist
+            rename_dict = {k: v for k, v in rename_dict.items() if k in stats_df.columns}
+            stats_df = stats_df.rename(columns=rename_dict)
+            
+            # Rename team_name to teamName if it exists (from previous processing)
+            if 'team_name' in stats_df.columns:
+                stats_df = stats_df.rename(columns={'team_name': 'teamName'})
+            
+            return stats_df
+    return pd.DataFrame()
+
+# Function to get and process advanced stats data
+@st.cache_data(ttl=3600)  # Cache for 1 hour
+def get_advanced_stats_data(season=current_season, situation='5on5'):
+    """
+    Get advanced stats from MoneyPuck or another source.
+    
+    Args:
+        season (int): NHL season starting year (e.g., 2023 for 2023-2024 season)
+        situation (str): Game situation to filter (default: '5on5')
+        
+    Returns:
+        DataFrame: Advanced stats data for the specified season and situation
+    """
+    # Construct the MoneyPuck URL for the current season
+    url = f"https://moneypuck.com/moneypuck/playerData/seasonSummary/{season}/regular/teams.csv"
+    csv_path = os.path.join(data_folder, f"moneypuck_regular_{season}.csv")
+    
+    try:
+        # First try to load from local cache if it exists
+        if os.path.exists(csv_path):
+            try:
+                df = pd.read_csv(csv_path)
+                if not df.empty:
+                    return process_advanced_stats(df, season_str, situation)
+            except Exception as cache_error:
+                st.warning(f"Error loading from cache: {str(cache_error)}")
+        
+        # If no cache or cache failed, try downloading with proper headers
+        headers = {
+            'User-Agent': 'Mozilla/5.0 (Windows NT 10.0; Win64; x64) AppleWebKit/537.36 (KHTML, like Gecko) Chrome/91.0.4472.124 Safari/537.36',
+            'Accept': 'text/html,application/xhtml+xml,application/xml;q=0.9,image/webp,*/*;q=0.8',
+            'Accept-Language': 'en-US,en;q=0.5',
+            'Connection': 'keep-alive',
+            'Upgrade-Insecure-Requests': '1',
+            'Cache-Control': 'max-age=0'
+        }
+        
+        response = requests.get(url, headers=headers, timeout=10)
+        
+        # Check if successful
+        if response.status_code == 200:
+            # Save the raw content to a temporary file and read it with pandas
+            with open(os.path.join(data_folder, "temp_data.csv"), "wb") as f:
+                f.write(response.content)
+            
+            df = pd.read_csv(os.path.join(data_folder, "temp_data.csv"))
+            
+            # Save a local copy for future use
+            df.to_csv(csv_path, index=False)
+            
+            return process_advanced_stats(df, season_str, situation)
+        else:
+            st.warning(f"Request failed with status code: {response.status_code}")
+            return create_empty_advanced_stats_df()
+                
+    except Exception as e:
+        st.warning(f"Error in get_advanced_stats_data: {str(e)}")
+        return create_empty_advanced_stats_df()
+
+def process_advanced_stats(df, season_str, situation):
+    """Process the advanced stats dataframe while preserving all required columns."""
+    # Check if we have data
+    if df.empty:
+        return df
+    
+    # Filter by situation if available
+    if 'situation' in df.columns:
+        situation_values = df['situation'].unique()
+        matching_situations = [s for s in situation_values if situation.lower() in s.lower()]
+        
+        if matching_situations:
+            situation_filter = matching_situations[0]
+            df = df[df['situation'] == situation_filter].copy()
+        else:
+            # Just use the first situation in this case
+            if len(situation_values) > 0:
+                df = df[df['situation'] == situation_values[0]].copy()
+    
+    # Add season information if not present
+    if 'season' not in df.columns:
+        df['season'] = season_str
+
+    # Clean up unnecessary columns
+    columns_to_drop = ['name', 'team.1', 'position']
+    for col in columns_to_drop:
+        if col in df.columns:
+            df.drop(columns=[col], inplace=True)
+        
+    # Rename columns to remove spaces and special characters
+    df.columns = df.columns.str.replace(' ', '_').str.replace('.', '_').str.replace('-', '_')
+    # Remove any leading/trailing whitespace from column names
+    df.columns = df.columns.str.strip()
+    
+    # Convert columns to numeric where possible
+    for col in df.columns:
+        if col not in ['team', 'situation', 'season']:
+            df[col] = pd.to_numeric(df[col], errors='coerce')
+    
+    return df
+
+def create_empty_advanced_stats_df():
+    """Create an empty DataFrame with all required advanced stats columns."""
+    columns = [
+        'team', 'season', 'situation', 'games_played',
+        'xGoalsPercentage', 'corsiPercentage', 'fenwickPercentage', 'iceTime',
+        'xOnGoalFor', 'xGoalsFor', 'xReboundsFor', 'xFreezeFor', 'xPlayStoppedFor',
+        'xPlayContinuedInZoneFor', 'xPlayContinuedOutsideZoneFor', 'flurryAdjustedxGoalsFor',
+        'scoreVenueAdjustedxGoalsFor', 'flurryScoreVenueAdjustedxGoalsFor', 'shotsOnGoalFor',
+        'missedShotsFor', 'blockedShotAttemptsFor', 'shotAttemptsFor', 'goalsFor',
+        'reboundsFor', 'reboundGoalsFor', 'freezeFor', 'playStoppedFor',
+        'playContinuedInZoneFor', 'playContinuedOutsideZoneFor', 'savedShotsOnGoalFor',
+        'savedUnblockedShotAttemptsFor', 'penaltiesFor', 'penalityMinutesFor',
+        'faceOffsWonFor', 'hitsFor', 'takeawaysFor', 'giveawaysFor',
+        'lowDangerShotsFor', 'mediumDangerShotsFor', 'highDangerShotsFor',
+        'lowDangerxGoalsFor', 'mediumDangerxGoalsFor', 'highDangerxGoalsFor',
+        'lowDangerGoalsFor', 'mediumDangerGoalsFor', 'highDangerGoalsFor',
+        'scoreAdjustedShotsAttemptsFor', 'unblockedShotAttemptsFor',
+        'scoreAdjustedUnblockedShotAttemptsFor', 'dZoneGiveawaysFor',
+        'xGoalsFromxReboundsOfShotsFor', 'xGoalsFromActualReboundsOfShotsFor',
+        'reboundxGoalsFor', 'totalShotCreditFor', 'scoreAdjustedTotalShotCreditFor',
+        'scoreFlurryAdjustedTotalShotCreditFor', 'xOnGoalAgainst', 'xGoalsAgainst',
+        'xReboundsAgainst', 'xFreezeAgainst', 'xPlayStoppedAgainst',
+        'xPlayContinuedInZoneAgainst', 'xPlayContinuedOutsideZoneAgainst',
+        'flurryAdjustedxGoalsAgainst', 'scoreVenueAdjustedxGoalsAgainst',
+        'flurryScoreVenueAdjustedxGoalsAgainst', 'shotsOnGoalAgainst',
+        'missedShotsAgainst', 'blockedShotAttemptsAgainst', 'shotAttemptsAgainst',
+        'goalsAgainst', 'reboundsAgainst', 'reboundGoalsAgainst', 'freezeAgainst',
+        'playStoppedAgainst', 'playContinuedInZoneAgainst', 'playContinuedOutsideZoneAgainst',
+        'savedShotsOnGoalAgainst', 'savedUnblockedShotAttemptsAgainst',
+        'penaltiesAgainst', 'penalityMinutesAgainst', 'faceOffsWonAgainst',
+        'hitsAgainst', 'takeawaysAgainst', 'giveawaysAgainst', 'lowDangerShotsAgainst',
+        'mediumDangerShotsAgainst', 'highDangerShotsAgainst', 'lowDangerxGoalsAgainst',
+        'mediumDangerxGoalsAgainst', 'highDangerxGoalsAgainst', 'lowDangerGoalsAgainst',
+        'mediumDangerGoalsAgainst', 'highDangerGoalsAgainst',
+        'scoreAdjustedShotsAttemptsAgainst', 'unblockedShotAttemptsAgainst',
+        'scoreAdjustedUnblockedShotAttemptsAgainst', 'dZoneGiveawaysAgainst',
+        'xGoalsFromxReboundsOfShotsAgainst', 'xGoalsFromActualReboundsOfShotsAgainst',
+        'reboundxGoalsAgainst', 'totalShotCreditAgainst',
+        'scoreAdjustedTotalShotCreditAgainst', 'scoreFlurryAdjustedTotalShotCreditAgainst'
+    ]
+    return pd.DataFrame(columns=columns)
+
+# Function to engineer features from raw data
+def engineer_features(combined_data):
+    """Engineer features for the prediction model"""
+    # Create a copy of the data to avoid modifying original
+    df = combined_data.copy()
+    
+    # Convert percentage strings to floats where needed
+    for col in df.columns:
+        if pd.api.types.is_object_dtype(df[col]):
+            try:
+                # Check if this column contains percentage strings
+                if df[col].astype(str).str.contains('%').any():
+                    # Convert percentage strings to floats
+                    df[col] = df[col].astype(str).str.rstrip('%').astype(float) / 100
+            except Exception as e:
+                # Skip columns that can't be processed
+                pass
+    
+    # Calculate additional metrics from the data
+    if all(col in df.columns for col in ['goalDifferential', 'gamesPlayed']):
+        df['goalDiff/G'] = df['goalDifferential'] / df['gamesPlayed']
+    
+    if all(col in df.columns for col in ['homeRegulationWins', 'gamesPlayed']):
+        df['homeRegulationWin%'] = df['homeRegulationWins'] / df['gamesPlayed']
+    
+    if all(col in df.columns for col in ['roadRegulationWins', 'gamesPlayed']):
+        df['roadRegulationWin%'] = df['roadRegulationWins'] / df['gamesPlayed']
+    
+    # Advanced metrics - add checks to ensure columns exist before calculating
+    if all(col in df.columns for col in ['flurryScoreVenueAdjustedxGoalsAgainst', 'goalsAgainst', 'iceTime']):
+        df['adjGoalsSavedAboveX/60'] = (df['flurryScoreVenueAdjustedxGoalsAgainst'] - df['goalsAgainst']) / df['iceTime'] * 60
+    
+    if all(col in df.columns for col in ['goalsFor', 'flurryScoreVenueAdjustedxGoalsFor', 'iceTime']):
+        df['adjGoalsScoredAboveX/60'] = (df['goalsFor'] - df['flurryScoreVenueAdjustedxGoalsFor']) / df['iceTime'] * 60
+    
+    # Calculate possession-normalized metrics if columns exist
+    cols_for_hits = ['hitsFor', 'hitsAgainst']
+    if all(col in df.columns for col in cols_for_hits):
+        df['hitsPctg'] = df['hitsFor'] / (df['hitsAgainst'] + df['hitsFor'])
+    
+    cols_for_takeaways = ['takeawaysFor', 'takeawaysAgainst']
+    if all(col in df.columns for col in cols_for_takeaways):
+        df['takeawaysPctg'] = df['takeawaysFor'] / (df['takeawaysAgainst'] + df['takeawaysFor'])
+    
+    cols_for_giveaways = ['giveawaysFor', 'giveawaysAgainst']
+    if all(col in df.columns for col in cols_for_giveaways):
+        df['giveawaysPctg'] = df['giveawaysFor'] / (df['giveawaysAgainst'] + df['giveawaysFor'])
+    
+    cols_for_dzone = ['dZoneGiveawaysFor', 'dZoneGiveawaysAgainst']
+    if all(col in df.columns for col in cols_for_dzone):
+        df['dZoneGiveawaysPctg'] = df['dZoneGiveawaysFor'] / (df['dZoneGiveawaysAgainst'] + df['dZoneGiveawaysFor'])
+    
+    # Apply possession adjustment if corsiPercentage exists
+    if 'corsiPercentage' in df.columns and 'hitsPctg' in df.columns:
+        df['possAdjHitsPctg'] = df['hitsPctg'] * (0.5 / (1 - df['corsiPercentage'].clip(0.01, 0.99)))
+    
+    if 'corsiPercentage' in df.columns and 'takeawaysPctg' in df.columns:
+        df['possAdjTakeawaysPctg'] = df['takeawaysPctg'] * (0.5 / (1 - df['corsiPercentage'].clip(0.01, 0.99)))
+    
+    if 'corsiPercentage' in df.columns and 'giveawaysPctg' in df.columns:
+        df['possAdjGiveawaysPctg'] = df['giveawaysPctg'] * (0.5 / df['corsiPercentage'].clip(0.01, 0.99))
+    
+    if 'corsiPercentage' in df.columns and 'dZoneGiveawaysPctg' in df.columns:
+        df['possAdjdZoneGiveawaysPctg'] = df['dZoneGiveawaysPctg'] * (0.5 / df['corsiPercentage'].clip(0.01, 0.99))
+    
+    if all(col in df.columns for col in ['possAdjGiveawaysPctg', 'possAdjdZoneGiveawaysPctg']):
+        df['possTypeAdjGiveawaysPctg'] = df['possAdjGiveawaysPctg'] * 1/3 + df['possAdjdZoneGiveawaysPctg'] * 2/3
+    
+    if all(col in df.columns for col in ['reboundxGoalsFor', 'reboundxGoalsAgainst']):
+        df['reboundxGoalsPctg'] = df['reboundxGoalsFor'] / (df['reboundxGoalsFor'] + df['reboundxGoalsAgainst'])
+    
+    # Calculate special teams metrics if they exist
+    if all(col in df.columns for col in ['PP%', 'PK%']):
+        # First, convert percentage strings to floats if needed
+        for col in ['PP%', 'PK%']:
+            if df[col].dtype == object and df[col].str.contains('%').any():
+                df[col] = df[col].str.rstrip('%').astype(float) / 100
+        
+        # Calculate league averages
+        league_avg_pp = df['PP%'].mean()
+        league_avg_pk = df['PK%'].mean()
+        
+        # Calculate relative metrics
+        df['PP%_rel'] = df['PP%'] - league_avg_pp
+        df['PK%_rel'] = df['PK%'] - league_avg_pk
+        
+        # Create composite special teams metric
+        df['special_teams_composite'] = df['PP%_rel'] + df['PK%_rel']
+    
+    # Return the dataframe with engineered features
+    return df
+
+# Add function to incorporate playoff history metrics
+def add_playoff_history_metrics(team_data):
+    """Add playoff history metrics to the combined team data."""
+    try:
+        # Load the playoff history data with proper path handling
+        playoff_history_path = os.path.join(data_folder, "nhl_playoff_wins_2005_present.csv")
+        playoff_history = pd.read_csv(playoff_history_path)
+        
+        # Add rounds_won if it doesn't exist already
+        if 'rounds_won' not in playoff_history.columns:
+            playoff_history['rounds_won'] = ((playoff_history['wins'] - (playoff_history['wins'] % 4)) / 4).astype(int)
+        
+        # Calculate playoff history metrics
+        seasons = team_data['season'].unique()
+        history_data = calculate_playoff_history(playoff_history, seasons, team_data)
+        
+        # Merge playoff history metrics with team data
+        team_data_with_history = pd.merge(
+            team_data,
+            history_data,
+            on=['teamAbbrev', 'season'],
+            how='left'
+        )
+        
+        # Fill NaN values for teams with no playoff history
+        for col in ['weighted_playoff_wins', 'weighted_playoff_rounds', 'playoff_performance_score']:
+            if col in team_data_with_history.columns:
+                team_data_with_history[col] = team_data_with_history[col].fillna(0)
+        
+        return team_data_with_history
+        
+    except FileNotFoundError:
+        st.info(f"Playoff history data file not found - continuing without playoff history metrics")
+        return team_data
+    except Exception as e:
+        st.warning(f"Error adding playoff history: {str(e)}")
+        return team_data
+
+def calculate_playoff_history(playoff_df, seasons, team_data, num_seasons=2):
+    """
+    Calculate playoff history metrics for all teams across multiple seasons
+    
+    Parameters:
+    -----------
+    playoff_df: DataFrame with playoff history data
+    seasons: List of unique seasons to process
+    team_data: DataFrame with team data including teamAbbrev and season
+    num_seasons: Number of prior seasons to consider
+    
+    Returns:
+    --------
+    DataFrame with weighted playoff metrics for each team-season
+    """
+    weights = [0.6, 0.4]  # Weights for previous seasons
+    history_data = []
+    
+    # Create a mapping between team and teamAbbrev from team_data
+    team_abbrev_map = {}
+    if 'teamAbbrev' in team_data.columns:
+        # Get unique team-abbrev pairs
+        team_abbrev_pairs = team_data[['teamName', 'teamAbbrev']].drop_duplicates()
+        team_abbrev_map = dict(zip(team_abbrev_pairs['teamName'], team_abbrev_pairs['teamAbbrev']))
+    
+    for season in seasons:
+        # Get current year from season
+        current_year = int(str(season)[:4]) if len(str(season)) >= 4 else int(season)
+        
+        # Get all teams for this season from the team_data
+        current_teams_df = team_data[team_data['season'] == season]
+        
+        if 'teamAbbrev' not in current_teams_df.columns:
+            continue
+            
+        # Process each team
+        for _, team_row in current_teams_df.iterrows():
+            team_abbrev = team_row['teamAbbrev']
+            team_name = team_row['teamName']
+            
+            weighted_wins = 0
+            weighted_rounds = 0
+            
+            # Look at prior seasons
+            for i in range(1, num_seasons + 1):
+                if i <= len(weights):  # Make sure we have a weight for this season
+                    prev_year = current_year - i
+                    prev_season = int(f"{prev_year}{prev_year+1}")
+                    
+                    # Try to find a match by team name first
+                    prev_record = playoff_df[(playoff_df['team'] == team_name) & 
+                                           (playoff_df['season'] == prev_season)]
+                    
+                    # If no match, try abbreviation
+                    if prev_record.empty and team_abbrev:
+                        prev_record = playoff_df[(playoff_df['team'] == team_abbrev) & 
+                                               (playoff_df['season'] == prev_season)]
+                    
+                    if not prev_record.empty:
+                        # Get playoff wins and rounds won
+                        wins = prev_record['wins'].values[0]
+                        rounds = prev_record['rounds_won'].values[0]
+                        
+                        # Apply weights
+                        weighted_wins += wins * weights[i-1]
+                        weighted_rounds += rounds * weights[i-1]
+            
+            # Store results
+            history_data.append({
+                'teamAbbrev': team_abbrev,
+                'season': season,
+                'weighted_playoff_wins': weighted_wins,
+                'weighted_playoff_rounds': weighted_rounds,
+                'playoff_performance_score': weighted_wins/4*.75 + weighted_rounds*1.25
+            })
+    
+    return pd.DataFrame(history_data)
+
+# Function to determine playoff teams and create matchups
+def determine_playoff_teams(standings_df):
+    """
+    Determine which teams make the playoffs based on NHL rules.
+    
+    Returns:
+        dict: Dictionary with playoff matchups
+    """
+    # Ensure standings DataFrame is sorted properly
+    if standings_df.empty:
+        st.error("No standings data available")
+        return {}
+    
+    # Make sure we have the required columns
+    required_cols = ['conference', 'division', 'teamName', 'teamAbbrev', 'points', 'teamLogo']
+    if not all(col in standings_df.columns for col in required_cols):
+        missing = [col for col in required_cols if col not in standings_df.columns]
+        st.error(f"Missing required columns in standings data: {missing}")
+        return {}
+    
+    # Group by conference and division
+    conferences = standings_df['conference'].unique()
+    playoff_matchups = {}
+    
+    for conference in conferences:
+        conf_teams = standings_df[standings_df['conference'] == conference].copy()
+        divisions = conf_teams['division'].unique()
+        
+        division_qualifiers = []
+        wildcard_candidates = []
+        
+        # Get top 3 from each division
+        for division in divisions:
+            div_teams = conf_teams[conf_teams['division'] == division].copy()
+            
+            # Determine available tiebreaker columns
+            sort_columns = ['points']
+            tiebreakers = ['regulationWins', 'row', 'wins', 'goalDifferential']
+            
+            for tiebreaker in tiebreakers:
+                if tiebreaker in div_teams.columns:
+                    sort_columns.append(tiebreaker)
+                    
+            # Sort using available columns
+            div_teams = div_teams.sort_values(by=sort_columns, ascending=False)
+            
+            # Top 3 teams in division qualify automatically
+            division_top3 = div_teams.head(3).copy()
+            division_top3['seed_type'] = 'division'
+            division_top3['division_rank'] = range(1, 4)
+            
+            division_qualifiers.append(division_top3)
+            
+            # Remaining teams are wildcard candidates
+            wildcard_candidates.append(div_teams.iloc[3:].copy())
+        
+        # Combine division qualifiers
+        division_qualifiers_df = pd.concat(division_qualifiers)
+        
+        # Combine and rank wildcard candidates
+        if wildcard_candidates:
+            wildcard_df = pd.concat(wildcard_candidates)
+            
+            # Use the same tiebreaker logic for wildcards
+            sort_columns = ['points']
+            tiebreakers = ['regulationWins', 'row', 'wins', 'goalDifferential']
+            
+            for tiebreaker in tiebreakers:
+                if tiebreaker in wildcard_df.columns:
+                    sort_columns.append(tiebreaker)
+                    
+            wildcard_df = wildcard_df.sort_values(by=sort_columns, ascending=False)
+            
+            # Top 2 wildcards make it
+            wildcards = wildcard_df.head(2).copy()
+            wildcards['seed_type'] = 'wildcard'
+            wildcards['wildcard_rank'] = range(1, 3)
+            
+            # Combine all playoff teams for this conference
+            conference_playoff_teams = pd.concat([division_qualifiers_df, wildcards])
+            
+            # Create matchups based on NHL playoff format
+            # Get division winners
+            div_winners = {}
+            for division in divisions:
+                div_winner = division_qualifiers_df[
+                    (division_qualifiers_df['division'] == division) & 
+                    (division_qualifiers_df['division_rank'] == 1)
+                ].iloc[0]
+                div_winners[division] = div_winner
+            
+            # Determine which wildcard plays which division winner
+            # Better division winner plays worst wildcard
+            # Use the same tiebreaker logic for division winners
+            if 'points' in div_winners[list(div_winners.keys())[0]]:
+                sort_key = lambda x: tuple(x[col] if col in x else 0 for col in sort_columns)
+                div_winner_list = sorted(
+                    list(div_winners.values()), 
+                    key=sort_key, 
+                    reverse=True
+                )
+            else:
+                # Fallback to simpler sorting if points not available
+                div_winner_list = list(div_winners.values())
+            
+            if len(wildcards) >= 2 and len(div_winner_list) >= 2:
+                # Create matchups
+                matchups = {}
+                
+                # A1 vs WC2
+                matchups['A1_WC2'] = {
+                    'top_seed': div_winner_list[0],
+                    'bottom_seed': wildcards[wildcards['wildcard_rank'] == 2].iloc[0]
+                }
+                
+                # B1 vs WC1
+                matchups['B1_WC1'] = {
+                    'top_seed': div_winner_list[1],
+                    'bottom_seed': wildcards[wildcards['wildcard_rank'] == 1].iloc[0]
+                }
+                
+                # Create other divisional matchups (A2 vs A3, B2 vs B3)
+                for division in divisions:
+                    div_teams = division_qualifiers_df[division_qualifiers_df['division'] == division]
+                    
+                    if len(div_teams) >= 3:
+                        div_2 = div_teams[div_teams['division_rank'] == 2].iloc[0]
+                        div_3 = div_teams[div_teams['division_rank'] == 3].iloc[0]
+                        
+                        matchups[f"{division[0]}2_{division[0]}3"] = {
+                            'top_seed': div_2,
+                            'bottom_seed': div_3
+                        }
+                
+                playoff_matchups[conference] = matchups
+    
+    return playoff_matchups
+
+# Function to create team comparison data for matchups
+def create_matchup_data(top_seed, bottom_seed, team_data):
+    """
+    Create matchup data for model input
+    
+    Args:
+        top_seed: Top seeded team info
+        bottom_seed: Bottom seeded team info
+        team_data: DataFrame with team stats and features
+        
+    Returns:
+        DataFrame with matchup features
+    """
+    # Create a single row DataFrame for this matchup
+    matchup_data = {}
+    
+    # Base matchup information
+    matchup_data['season'] = current_season
+    matchup_data['round'] = 1
+    matchup_data['round_name'] = 'First Round'
+    matchup_data['series_letter'] = 'TBD'
+    matchup_data['top_seed_abbrev'] = top_seed['teamAbbrev']
+    matchup_data['bottom_seed_abbrev'] = bottom_seed['teamAbbrev']
+    matchup_data['top_seed_rank'] = top_seed.get('division_rank', top_seed.get('wildcard_rank', 0))
+    matchup_data['bottom_seed_rank'] = bottom_seed.get('division_rank', bottom_seed.get('wildcard_rank', 0))
+    matchup_data['top_seed_wins'] = 0
+    matchup_data['bottom_seed_wins'] = 0
+    
+    # Get team data for each team - use teamAbbrev to filter
+    top_team_data = team_data[team_data['teamAbbrev'] == top_seed['teamAbbrev']]
+    bottom_team_data = team_data[team_data['teamAbbrev'] == bottom_seed['teamAbbrev']]
+    
+    # Check if team data exists
+    if not top_team_data.empty and not bottom_team_data.empty:
+        top_seed_data = top_team_data.iloc[0]
+        bottom_seed_data = bottom_team_data.iloc[0]
+        
+        # Add points for seeding comparison
+        if 'points' in top_seed_data and 'points' in bottom_seed_data:
+            matchup_data['points_top'] = top_seed_data['points']
+            matchup_data['points_bottom'] = bottom_seed_data['points']
+            matchup_data['points_diff'] = top_seed_data['points'] - bottom_seed_data['points']
+        
+        # Feature columns to use for prediction - now include playoff history if available
+        feature_cols = [
+            'PP%_rel', 'PK%_rel', 'FO%', 'special_teams_composite',
+            'xGoalsPercentage', 'homeRegulationWin%', 'roadRegulationWin%',
+            'possAdjHitsPctg', 'possAdjTakeawaysPctg', 'possTypeAdjGiveawaysPctg',
+            'reboundxGoalsPctg', 'goalDiff/G', 'adjGoalsSavedAboveX/60',
+            'adjGoalsScoredAboveX/60', 'playoff_performance_score'
+        ]
+        
+        # Add all other potentially useful features
+        additional_features = [
+            'corsiPercentage', 'fenwickPercentage', 'weighted_playoff_wins',
+            'weighted_playoff_rounds', 'PP%', 'PK%', 'home_wins', 'road_wins'
+        ]
+        
+        # Combine all feature lists
+        all_features = feature_cols + additional_features
+        
+        # Feature engineering: calculate missing features if possible
+        if 'PP%' in top_seed_data and 'PP%' not in feature_cols:
+            # Convert percentage strings to floats if needed
+            for team_data_item in [top_seed_data, bottom_seed_data]:
+                for col in ['PP%', 'PK%']:
+                    if team_data[col].dtype == object and team_data[col].str.contains('%').any():
+                        team_data[col] = team_data[col].str.rstrip('%').astype(float) / 100
+        
+            # Calculate league averages
+            if 'PP%' in team_data.columns and 'PK%' in team_data.columns:
+                league_avg_pp = team_data['PP%'].mean()
+                league_avg_pk = team_data['PK%'].mean()
+                
+                # Calculate relative metrics
+                top_seed_data['PP%_rel'] = top_seed_data['PP%'] - league_avg_pp
+                bottom_seed_data['PP%_rel'] = bottom_seed_data['PP%'] - league_avg_pp
+                top_seed_data['PK%_rel'] = top_seed_data['PK%'] - league_avg_pk
+                bottom_seed_data['PK%_rel'] = bottom_seed_data['PK%'] - league_avg_pk
+                
+                # Create composite special teams metric
+                top_seed_data['special_teams_composite'] = top_seed_data['PP%_rel'] + top_seed_data['PK%_rel']
+                bottom_seed_data['special_teams_composite'] = bottom_seed_data['PP%_rel'] + bottom_seed_data['PK%_rel']
+        
+        # Calculate home/road win percentages if missing
+        if 'homeRegulationWin%' not in top_seed_data and 'homeRegulationWins' in top_seed_data and 'gamesPlayed' in top_seed_data:
+            top_seed_data['homeRegulationWin%'] = top_seed_data['homeRegulationWins'] / top_seed_data['gamesPlayed']
+            bottom_seed_data['homeRegulationWin%'] = bottom_seed_data['homeRegulationWins'] / bottom_seed_data['gamesPlayed']
+        
+        if 'roadRegulationWin%' not in top_seed_data and 'roadRegulationWins' in top_seed_data and 'gamesPlayed' in top_seed_data:
+            top_seed_data['roadRegulationWin%'] = top_seed_data['roadRegulationWins'] / top_seed_data['gamesPlayed']
+            bottom_seed_data['roadRegulationWin%'] = bottom_seed_data['roadRegulationWins'] / bottom_seed_data['gamesPlayed']
+        
+        # Add features for each team if available
+        for col in all_features:
+            if col in top_seed_data and col in bottom_seed_data:
+                matchup_data[f"{col}_top"] = top_seed_data[col]
+                matchup_data[f"{col}_bottom"] = bottom_seed_data[col]
+                matchup_data[f"{col}_diff"] = top_seed_data[col] - bottom_seed_data[col]
+    else:
+        st.warning(f"Team data not found for {top_seed['teamAbbrev']} or {bottom_seed['teamAbbrev']}")
+    
+    return pd.DataFrame([matchup_data])
+
+# Function to load trained models
+@st.cache_resource
+def load_models():
+    """Load the trained machine learning models"""
+    model_folder = os.path.join(os.path.dirname(os.path.abspath(__file__)), "models")
+    # Ensure model directory exists
+    os.makedirs(model_folder, exist_ok=True)
+    
+    models = {}
+    
+    # Define model paths
+    lr_path = os.path.join(model_folder, 'logistic_regression_model_final.pkl')
+    xgb_path = os.path.join(model_folder, 'xgboost_playoff_model_final.pkl')
+    default_path = os.path.join(model_folder, 'playoff_model.pkl')
+    
+    # List available files for debugging
+    available_files = os.listdir(model_folder) if os.path.exists(model_folder) else []
+    st.sidebar.info(f"Available model files: {', '.join(available_files) if available_files else 'None'}")
+    
+    # Check if xgboost is installed, install if missing
+    try:
+        import xgboost
+    except ImportError:
+        st.sidebar.warning("Installing XGBoost package...")
+        try:
+            subprocess.check_call([sys.executable, "-m", "pip", "install", "xgboost"])
+            import xgboost
+            st.sidebar.success("✅ XGBoost installed successfully")
+        except Exception as e:
+            st.sidebar.error(f"Error installing XGBoost: {str(e)}")
+            # We'll continue without XGBoost models
+    
+    # Try to load the models
+    try:
+        # Check if LR model exists and load it
+        if os.path.exists(lr_path):
+            try:
+                models['lr'] = joblib.load(lr_path)
+                st.sidebar.success("✓ Loaded Logistic Regression model")
+            except Exception as lr_error:
+                st.sidebar.warning(f"Failed to load LR model: {str(lr_error)}")
+        
+        # Check if XGB model exists and load it
+        if os.path.exists(xgb_path):
+            try:
+                models['xgb'] = joblib.load(xgb_path)
+                st.sidebar.success("✓ Loaded XGBoost model")
+            except Exception as xgb_error:
+                st.sidebar.warning(f"Failed to load XGB model: {str(xgb_error)}")
+            
+        # Check if default model exists and load it
+        if os.path.exists(default_path):
+            try:
+                models['default'] = joblib.load(default_path)
+                st.sidebar.success("✓ Loaded default model")
+            except Exception as default_error:
+                st.sidebar.warning(f"Failed to load default model: {str(default_error)}")
+            
+        if not models:
+            st.sidebar.warning("No models found - using basic predictions")
+            models['default'] = {
+                'model': None,
+                'features': [],
+                'home_ice_boost': 0.039
+            }
+            models['mode'] = 'default'
+        else:
+            # Determine which mode to use based on available models
+            if 'lr' in models and 'xgb' in models:
+                models['mode'] = 'ensemble'
+            elif 'default' in models:
+                models['mode'] = 'default'
+            elif len(models) > 0:
+                models['mode'] = 'single'
+            else:
+                models['mode'] = 'default'
+            
+            # Ensure home_ice_boost is set
+            if 'home_ice_boost' not in models:
+                models['home_ice_boost'] = 0.039
+        
+        return models
+    except Exception as e:
+        st.sidebar.error(f"Error loading models: {str(e)}")
+        # Return a default placeholder model
+        return {
+            'default': {
+                'model': None,
+                'features': [],
+                'home_ice_boost': 0.039
+            },
+            'mode': 'default',
+            'home_ice_boost': 0.039
+        }
+
+@st.cache_data(ttl=3600)  # Cache for 1 hour
+def simulate_playoff_series(matchup_data, _model_data, n_simulations=1000):
+    """
+    Simulate a playoff series using Monte Carlo simulation
+    
+    Args:
+        matchup_data: DataFrame with matchup features
+        _model_data: Dictionary with model information and features (not hashed by Streamlit)
+        n_simulations: Number of simulations to run
+        
+    Returns:
+        dict: Dictionary with simulation results
+    """
+    # Extract team abbreviations
+    top_seed = matchup_data['top_seed_abbrev'].iloc[0]
+    bottom_seed = matchup_data['bottom_seed_abbrev'].iloc[0]
+    
+    # If we have a model, use it for predictions
+    if _model_data is not None:
+        try:
+            # Check which model mode we're using
+            model_mode = _model_data.get('mode', 'default')
+            
+            # Get base probability for higher seed winning THE SERIES (not individual games)
+            base_prob = 0.5  # Default if no models available
+            lr_prob = 0.5
+            xgb_prob = 0.5
+            
+            if model_mode == 'ensemble' and 'lr' in _model_data and 'xgb' in _model_data:
+                # Use ensemble of logistic regression and XGBoost models
+                lr_model = _model_data['lr'].get('model')
+                lr_features = [feat for feat in _model_data['lr'].get('features', []) if feat in matchup_data.columns]
+                
+                if lr_model is not None and len(lr_features) == len(_model_data['lr'].get('features', [])):
+                    lr_prob = lr_model.predict_proba(matchup_data[lr_features])[:, 1][0]
+                else:
+                    lr_prob = 0.5  # Default value
+                
+                xgb_model = _model_data['xgb'].get('model')
+                xgb_features = [feat for feat in _model_data['xgb'].get('features', []) if feat in matchup_data.columns]
+                
+                if xgb_model is not None and len(xgb_features) == len(_model_data['xgb'].get('features', [])):
+                    xgb_prob = xgb_model.predict_proba(matchup_data[xgb_features])[:, 1][0]
+                else:
+                    xgb_prob = 0.5  # Default value
+                
+                # Average the two models for ensemble prediction
+                base_prob = (lr_prob + xgb_prob) / 2
+                
+            elif model_mode in ['single', 'default']:
+                # Use a single model
+                model_key = 'default' if model_mode == 'default' or 'default' in _model_data else 'xgb' if 'xgb' in _model_data else 'lr'
+                if model_key in _model_data:
+                    single_model = _model_data[model_key].get('model')
+                    features = [feat for feat in _model_data[model_key].get('features', []) if feat in matchup_data.columns]
+                    
+                    if single_model is not None and len(features) == len(_model_data[model_key].get('features', [])):
+                        base_prob = single_model.predict_proba(matchup_data[features])[:, 1][0]
+                        if model_key == 'xgb':
+                            xgb_prob = base_prob
+                        elif model_key == 'lr':
+                            lr_prob = base_prob
+            
+            # Get home ice boost - already included in the model's series prediction
+            series_home_ice_boost = _model_data.get('home_ice_boost', 0.039)
+            
+            # Track results
+            higher_seed_wins = 0
+            win_distribution = {
+                '4-0': 0, '4-1': 0, '4-2': 0, '4-3': 0,  # Higher seed wins
+                '0-4': 0, '1-4': 0, '2-4': 0, '3-4': 0   # Lower seed wins
+            }
+            
+            # Historical NHL playoff series length distribution:
+            # 4 games: 14.0%, 5 games: 24.3%, 6 games: 33.6%, 7 games: 28.1%
+            
+            # Calculate scaled outcome distributions based on win probability
+            # This scales the length distribution based on team strength
+            # Higher win probability -> more likely to win in fewer games
+            def get_outcome_distributions(win_prob):
+                # Base distribution by series length
+                base_sweep = 0.140     # 4 games: 14.0%
+                base_five = 0.243      # 5 games: 24.3%
+                base_six = 0.336       # 6 games: 33.6%
+                base_seven = 0.281     # 7 games: 28.1%
+                
+                # Scaling factors - how much to adjust based on win probability
+                # The further from 0.5, the more skewed the distribution
+                p_factor = (win_prob - 0.5) * 2  # -1 to 1 scale
+                
+                # For the favorite (win_prob > 0.5):
+                # - Increase probability of shorter series
+                # - Decrease probability of longer series
+                if win_prob >= 0.5:
+                    # Scale between 0 and 0.8 based on win probability
+                    scaling = p_factor * 0.8
+                    
+                    # Adjust distribution for favorite (higher seed)
+                    higher_sweep = base_sweep * (1 + scaling)
+                    higher_five = base_five * (1 + scaling * 0.5)
+                    higher_six = base_six * (1 - scaling * 0.3)
+                    higher_seven = base_seven * (1 - scaling * 0.5)
+                    
+                    # Calculate the complementary distribution for the underdog
+                    lower_sweep = base_sweep * (1 - scaling * 0.5)
+                    lower_five = base_five * (1 - scaling * 0.3)
+                    lower_six = base_six * (1 + scaling * 0.4)
+                    lower_seven = base_seven * (1 + scaling * 0.6)
+                else:
+                    # For the underdog (win_prob < 0.5)
+                    # Scale between 0 and 0.8 based on inverse of win probability
+                    scaling = -p_factor * 0.8
+                    
+                    # Adjust distribution for underdog (higher seed is underdog)
+                    higher_sweep = base_sweep * (1 - scaling * 0.5)
+                    higher_five = base_five * (1 - scaling * 0.3)
+                    higher_six = base_six * (1 + scaling * 0.4)
+                    higher_seven = base_seven * (1 + scaling * 0.6)
+                    
+                    # Calculate the complementary distribution for the favorite
+                    lower_sweep = base_sweep * (1 + scaling)
+                    lower_five = base_five * (1 + scaling * 0.5)
+                    lower_six = base_six * (1 - scaling * 0.3)
+                    lower_seven = base_seven * (1 - scaling * 0.5)
+                
+                # Normalize to ensure probabilities sum to 1
+                higher_total = higher_sweep + higher_five + higher_six + higher_seven
+                higher_sweep /= higher_total
+                higher_five /= higher_total
+                higher_six /= higher_total
+                higher_seven /= higher_total
+                
+                lower_total = lower_sweep + lower_five + lower_six + lower_seven
+                lower_sweep /= lower_total
+                lower_five /= lower_total
+                lower_six /= lower_total
+                lower_seven /= lower_total
+                
+                # Return the distributions
+                higher_seed_outcome_dist = {
+                    '4-0': higher_sweep, 
+                    '4-1': higher_five, 
+                    '4-2': higher_six, 
+                    '4-3': higher_seven
+                }
+                
+                lower_seed_outcome_dist = {
+                    '0-4': lower_sweep, 
+                    '1-4': lower_five, 
+                    '2-4': lower_six, 
+                    '3-4': lower_seven
+                }
+                
+                return higher_seed_outcome_dist, lower_seed_outcome_dist
+            
+            # Get the outcome distributions based on win probability
+            higher_seed_outcome_dist, lower_seed_outcome_dist = get_outcome_distributions(base_prob)
+            
+            # Run simulations - now determining series winner based on probability
+            for _ in range(n_simulations):
+                # Determine if higher seed wins the series
+                higher_seed_wins_series = np.random.random() < base_prob
+                
+                if higher_seed_wins_series:
+                    higher_seed_wins += 1
+                    # Randomly select a series outcome based on scaled historical distribution
+                    outcome = np.random.choice(['4-0', '4-1', '4-2', '4-3'], 
+                                             p=[higher_seed_outcome_dist['4-0'], 
+                                                higher_seed_outcome_dist['4-1'],
+                                                higher_seed_outcome_dist['4-2'],
+                                                higher_seed_outcome_dist['4-3']])
+                    win_distribution[outcome] += 1
+                else:
+                    # Randomly select a series outcome for lower seed winning
+                    outcome = np.random.choice(['0-4', '1-4', '2-4', '3-4'], 
+                                             p=[lower_seed_outcome_dist['0-4'], 
+                                                lower_seed_outcome_dist['1-4'],
+                                                lower_seed_outcome_dist['2-4'],
+                                                lower_seed_outcome_dist['3-4']])
+                    win_distribution[outcome] += 1
+            
+            # Calculate win percentage
+            higher_seed_win_pct = higher_seed_wins / n_simulations
+            
+            # Calculate confidence interval
+            z = 1.96  # 95% confidence
+            ci_width = z * np.sqrt((higher_seed_win_pct * (1 - higher_seed_win_pct)) / n_simulations)
+            ci_lower = max(0, higher_seed_win_pct - ci_width)
+            ci_upper = min(1, higher_seed_win_pct + ci_width)
+            
+            # Format results
+            results = {
+                'top_seed': top_seed,
+                'bottom_seed': bottom_seed,
+                'win_probability': higher_seed_win_pct,
+                'ci_lower': ci_lower,
+                'ci_upper': ci_upper,
+                'win_distribution': win_distribution,
+                'model_mode': _model_data.get('mode', 'default'),
+                'lr_probability': lr_prob,
+                'xgb_probability': xgb_prob,
+                'combined_base_probability': base_prob,
+                'home_ice_boost': series_home_ice_boost,
+                'series_length_breakdown': {
+                    '4 games': 0.140, 
+                    '5 games': 0.243, 
+                    '6 games': 0.336, 
+                    '7 games': 0.281
+                },
+                'simulation_note': "Series-level simulation using historical NHL playoff series length distribution"
+            }
+            
+            return results
+        except Exception as e:
+            st.error(f"Error in simulation: {str(e)}")
+            # Return None if there was an error
+            return None
+    else:
+        # If no model, use simple probability based on points difference
+        top_points = matchup_data.get('points_top', 0)
+        bottom_points = matchup_data.get('points_bottom', 0)
+        points_diff = top_points - bottom_points
+        
+        # Simple logistic function to convert points difference to probability
+        higher_seed_win_pct = 1 / (1 + np.exp(-0.05 * points_diff))
+        
+        return {
+            'top_seed': top_seed,
+            'bottom_seed': bottom_seed,
+            'win_probability': higher_seed_win_pct,
+            'ci_lower': higher_seed_win_pct - 0.1,
+            'ci_upper': higher_seed_win_pct + 0.1,
+            'win_distribution': {},
+            'model_mode': 'points-based',
+            'points_based': True
+        }
+
+# Now let's improve the simulate_bracket function to properly advance teams
+@st.cache_data(ttl=3600)  # Cache for 1 hour
+def simulate_bracket(playoff_matchups, team_data, _model_data, n_simulations=100):
+    """
+    Simulate the entire playoff bracket
+    
+    Args:
+        playoff_matchups: Dictionary with playoff matchups
+        team_data: DataFrame with team stats and features
+        _model_data: Dictionary with model information and features (not hashed by Streamlit)
+        n_simulations: Number of simulations to run
+        
+    Returns:
+        dict: Dictionary with simulation results
+    """
+    # Call the more comprehensive simulation function with detailed_tracking=False to keep results format consistent
+    sim_results = simulate_playoff_bracket(playoff_matchups, team_data, _model_data, n_simulations, detailed_tracking=False)
+    
+    # Extract just the team_advancement results to maintain backward compatibility
+    team_advancement = {}
+    if 'team_advancement' in sim_results:
+        # Convert DataFrame to the expected dictionary format
+        for _, row in sim_results['team_advancement'].iterrows():
+            team = row['teamAbbrev']
+            team_advancement[team] = {
+                'round_1': row['round_1'],
+                'round_2': row['round_2'], 
+                'conf_final': row['conf_final'],
+                'final': row['final'],
+                'champion': row['champion']
+            }
+    
+    return team_advancement
+
+# Function to create team comparison data for matchups - ensure all features are computed
+def create_matchup_data(top_seed, bottom_seed, team_data):
+    """
+    Create matchup data for model input
+    
+    Args:
+        top_seed: Top seeded team info
+        bottom_seed: Bottom seeded team info
+        team_data: DataFrame with team stats and features
+        
+    Returns:
+        DataFrame with matchup features
+    """
+    # Create a single row DataFrame for this matchup
+    matchup_data = {}
+    
+    # Base matchup information
+    matchup_data['season'] = current_season
+    matchup_data['round'] = 1
+    matchup_data['round_name'] = 'First Round'
+    matchup_data['series_letter'] = 'TBD'
+    matchup_data['top_seed_abbrev'] = top_seed['teamAbbrev']
+    matchup_data['bottom_seed_abbrev'] = bottom_seed['teamAbbrev']
+    matchup_data['top_seed_rank'] = top_seed.get('division_rank', top_seed.get('wildcard_rank', 0))
+    matchup_data['bottom_seed_rank'] = bottom_seed.get('division_rank', bottom_seed.get('wildcard_rank', 0))
+    matchup_data['top_seed_wins'] = 0
+    matchup_data['bottom_seed_wins'] = 0
+    
+    # Get team data for each team - use teamAbbrev to filter
+    top_team_data = team_data[team_data['teamAbbrev'] == top_seed['teamAbbrev']]
+    bottom_team_data = team_data[team_data['teamAbbrev'] == bottom_seed['teamAbbrev']]
+    
+    # Check if team data exists
+    if not top_team_data.empty and not bottom_team_data.empty:
+        top_seed_data = top_team_data.iloc[0]
+        bottom_seed_data = bottom_team_data.iloc[0]
+        
+        # Add points for seeding comparison
+        if 'points' in top_seed_data and 'points' in bottom_seed_data:
+            matchup_data['points_top'] = top_seed_data['points']
+            matchup_data['points_bottom'] = bottom_seed_data['points']
+            matchup_data['points_diff'] = top_seed_data['points'] - bottom_seed_data['points']
+        
+        # Feature columns to use for prediction - now include playoff history if available
+        feature_cols = [
+            'PP%_rel', 'PK%_rel', 'FO%', 'special_teams_composite',
+            'xGoalsPercentage', 'homeRegulationWin%', 'roadRegulationWin%',
+            'possAdjHitsPctg', 'possAdjTakeawaysPctg', 'possTypeAdjGiveawaysPctg',
+            'reboundxGoalsPctg', 'goalDiff/G', 'adjGoalsSavedAboveX/60',
+            'adjGoalsScoredAboveX/60', 'playoff_performance_score'
+        ]
+        
+        # Add all other potentially useful features
+        additional_features = [
+            'corsiPercentage', 'fenwickPercentage', 'weighted_playoff_wins',
+            'weighted_playoff_rounds', 'PP%', 'PK%', 'home_wins', 'road_wins'
+        ]
+        
+        # Combine all feature lists
+        all_features = feature_cols + additional_features
+        
+        # Feature engineering: calculate missing features if possible
+        if 'PP%' in top_seed_data and 'PP%' not in feature_cols:
+            # Convert percentage strings to floats if needed
+            for team_data_item in [top_seed_data, bottom_seed_data]:
+                for col in ['PP%', 'PK%']:
+                    if team_data[col].dtype == object and team_data[col].str.contains('%').any():
+                        team_data[col] = team_data[col].str.rstrip('%').astype(float) / 100
+        
+            # Calculate league averages
+            if 'PP%' in team_data.columns and 'PK%' in team_data.columns:
+                league_avg_pp = team_data['PP%'].mean()
+                league_avg_pk = team_data['PK%'].mean()
+                
+                # Calculate relative metrics
+                top_seed_data['PP%_rel'] = top_seed_data['PP%'] - league_avg_pp
+                bottom_seed_data['PP%_rel'] = bottom_seed_data['PP%'] - league_avg_pp
+                top_seed_data['PK%_rel'] = top_seed_data['PK%'] - league_avg_pk
+                bottom_seed_data['PK%_rel'] = bottom_seed_data['PK%'] - league_avg_pk
+                
+                # Create composite special teams metric
+                top_seed_data['special_teams_composite'] = top_seed_data['PP%_rel'] + top_seed_data['PK%_rel']
+                bottom_seed_data['special_teams_composite'] = bottom_seed_data['PP%_rel'] + bottom_seed_data['PK%_rel']
+        
+        # Calculate home/road win percentages if missing
+        if 'homeRegulationWin%' not in top_seed_data and 'homeRegulationWins' in top_seed_data and 'gamesPlayed' in top_seed_data:
+            top_seed_data['homeRegulationWin%'] = top_seed_data['homeRegulationWins'] / top_seed_data['gamesPlayed']
+            bottom_seed_data['homeRegulationWin%'] = bottom_seed_data['homeRegulationWins'] / bottom_seed_data['gamesPlayed']
+        
+        if 'roadRegulationWin%' not in top_seed_data and 'roadRegulationWins' in top_seed_data and 'gamesPlayed' in top_seed_data:
+            top_seed_data['roadRegulationWin%'] = top_seed_data['roadRegulationWins'] / top_seed_data['gamesPlayed']
+            bottom_seed_data['roadRegulationWin%'] = bottom_seed_data['roadRegulationWins'] / bottom_seed_data['gamesPlayed']
+        
+        # Add features for each team if available
+        for col in all_features:
+            if col in top_seed_data and col in bottom_seed_data:
+                matchup_data[f"{col}_top"] = top_seed_data[col]
+                matchup_data[f"{col}_bottom"] = bottom_seed_data[col]
+                matchup_data[f"{col}_diff"] = top_seed_data[col] - bottom_seed_data[col]
+    else:
+        st.warning(f"Team data not found for {top_seed['teamAbbrev']} or {bottom_seed['teamAbbrev']}")
+    
+    return pd.DataFrame([matchup_data])
+
+# Update the Playoff Bracket page display to show separate model predictions
+def display_playoff_bracket(playoff_matchups, team_data, model_data):
+    """Display the playoff bracket with detailed model predictions and selectable comparison metrics"""
+    # Define list of available comparison metrics
+    available_metrics = {
+        "Points": "points",
+        "Goal Differential": "goalDifferential",
+        "Goals For": "GF",
+        "Goals Against": "GA",
+        "Power Play %": "PP%",
+        "Penalty Kill %": "PK%",
+        "5v5 xGoals %": "xGoalsPercentage", 
+        "5v5 Corsi %": "corsiPercentage",
+        "Regulation Wins": "regulationWins",
+        "Road Wins": "road_wins",
+        "Home Wins": "home_wins",
+        "Face-off Win %": "FO%",
+        "Save %": "savePct",
+        "Playoff Experience": "playoff_performance_score"
+    }
+    
+    # Let user select metrics to compare
+    st.subheader("Select Comparison Metrics")
+    
+    # Create columns for select/deselect all buttons
+    col1, col2 = st.columns([1, 10])
+    with col1:
+        select_all = st.button("Select All")
+    with col2:
+        deselect_all = st.button("Clear All")
+    
+    # Default selections
+    default_selections = ["Points", "Goal Differential", "Power Play %", "Penalty Kill %"]
+    
+    # Handle select all / deselect all
+    if select_all:
+        selected_metrics = list(available_metrics.keys())
+    elif deselect_all:
+        selected_metrics = []
+    else:
+        selected_metrics = st.multiselect(
+            "Choose metrics to compare:",
+            options=list(available_metrics.keys()),
+            default=default_selections
+        )
+    
+    # Check if we have matchups
+    if playoff_matchups:
+        # Display each conference's matchups
+        for conference, matchups in playoff_matchups.items():
+            st.write(f"### {conference} Conference")
+            
+            for series_id, matchup in matchups.items():
+                top_seed = matchup['top_seed']
+                bottom_seed = matchup['bottom_seed']
+                
+                # Create a container for each matchup
+                matchup_container = st.container()
+                
+                with matchup_container:
+                    # Team names and logos
+                    col1, col2, col3 = st.columns([2, 1, 2])
+                    
+                    with col1:
+                        st.write(f"**{top_seed['teamName']}** ({top_seed['teamAbbrev']})")
+                        # Display logo if available
+                        if 'teamLogo' in top_seed and top_seed['teamLogo']:
+                            logo = load_team_logo(top_seed['teamLogo'])
+                            if logo:
+                                st.image(logo, width=100)
+                    
+                    with col2:
+                        st.write("**vs**")
+                    
+                    with col3:
+                        st.write(f"**{bottom_seed['teamName']}** ({bottom_seed['teamAbbrev']})")
+                        # Display logo if available
+                        if 'teamLogo' in bottom_seed and bottom_seed['teamLogo']:
+                            logo = load_team_logo(bottom_seed['teamLogo'])
+                            if logo:
+                                st.image(logo, width=100)
+                    
+                    # Create matchup data for this series
+                    matchup_df = create_matchup_data(top_seed, bottom_seed, team_data)
+                    
+                    # Simulate this series specifically
+                    if not matchup_df.empty and model_data is not None:
+                        sim_result = simulate_playoff_series(matchup_df, model_data)
+                        
+                        if sim_result:
+                            # Get team data for comparison
+                            top_team_data = team_data[team_data['teamAbbrev'] == top_seed['teamAbbrev']].iloc[0] if sum(team_data['teamAbbrev'] == top_seed['teamAbbrev']) > 0 else None
+                            bottom_team_data = team_data[team_data['teamAbbrev'] == bottom_seed['teamAbbrev']].iloc[0] if sum(team_data['teamAbbrev'] == bottom_seed['teamAbbrev']) > 0 else None
+                            
+                            # Model predictions section
+                            st.write("#### Model Predictions")
+                            
+                            # Create a comparison table for different model predictions
+                            model_cols = st.columns(4)
+                            
+                            # Show LR model prediction (raw)
+                            with model_cols[0]:
+                                lr_prob = sim_result.get('lr_probability', 0.5)
+                                st.metric("LR Model", f"{lr_prob*100:.1f}%")
+                                st.caption(f"Logistic Regression (Raw)")
+                            
+                            # Show XGB model prediction (raw)
+                            with model_cols[1]:
+                                xgb_prob = sim_result.get('xgb_probability', 0.5)
+                                st.metric("XGB Model", f"{xgb_prob*100:.1f}%")
+                                st.caption(f"XGBoost (Raw)")
+                            
+                            # Show ensemble prediction (raw)
+                            with model_cols[2]:
+                                ensemble_prob = sim_result.get('combined_base_probability', (lr_prob + xgb_prob) / 2)
+                                st.metric("Ensemble", f"{ensemble_prob*100:.1f}%")
+                                st.caption(f"Ensemble w/o Home Ice")
+                            
+                            # Show combined prediction with home ice boost
+                            with model_cols[3]:
+                                win_pct = sim_result['win_probability'] * 100
+                                st.metric("Final Prediction", f"{win_pct:.1f}%")
+                                st.caption(f"With Home Ice Boost")
+                            
+                            # Determine predicted winner
+                            predicted_winner = top_seed['teamName'] if win_pct >= 50 else bottom_seed['teamName']
+                            predicted_winner_pct = win_pct if win_pct >= 50 else 100 - win_pct
+                            
+                            # Display predicted winner prominently
+                            st.info(f"**Predicted Winner: {predicted_winner}** ({predicted_winner_pct:.1f}% chance)")
+                            
+                            # Display win distribution as a table instead of a chart
+                            if sim_result.get('win_distribution'):
+                                st.write("#### Series Outcome Distribution")
+                                dist = sim_result['win_distribution']
+                                
+                                # Convert to percentages
+                                total = sum(dist.values())
+                                
+                                # Create a DataFrame for the series outcome distribution
+                                outcome_data = []
+                                
+                                # Higher seed outcomes
+                                for outcome in ['4-0', '4-1', '4-2', '4-3']:
+                                    pct = (dist.get(outcome, 0) / total) * 100 if total > 0 else 0
+                                    outcome_data.append({
+                                        'Team': top_seed['teamName'],
+                                        'Outcome': outcome,
+                                        'Probability': f"{pct:.1f}%"
+                                    })
+                                
+                                # Lower seed outcomes
+                                for team1_outcome, team2_outcome in zip(['0-4', '1-4', '2-4', '3-4'], ['4-0', '4-1', '4-2', '4-3']):
+                                    pct = (dist.get(team1_outcome, 0) / total) * 100 if total > 0 else 0
+                                    outcome_data.append({
+                                        'Team': bottom_seed['teamName'],
+                                        'Outcome': team2_outcome,
+                                        'Probability': f"{pct:.1f}%"
+                                    })
+                                
+                                # Convert to DataFrame and display as table
+                                outcome_df = pd.DataFrame(outcome_data)
+                                st.table(outcome_df)
+                            
+                            # Show comparison metrics if both teams have data and metrics are selected
+                            if top_team_data is not None and bottom_team_data is not None and selected_metrics:
+                                st.write("#### Team Comparison")
+                                
+                                # Create a DataFrame for the comparison table
+                                comparison_data = []
+                                
+                                for display_name in selected_metrics:
+                                    col_name = available_metrics[display_name]
+                                    
+                                    # Check if the metric exists for both teams
+                                    if col_name in top_team_data and col_name in bottom_team_data:
+                                        top_val = top_team_data[col_name]
+                                        bottom_val = bottom_team_data[col_name]
+                                        
+                                        # Format values appropriately
+                                        if isinstance(top_val, (float, np.float64)):
+                                            if col_name in ['PP%', 'PK%', 'FO%', 'savePct'] and not isinstance(top_val, str):
+                                                top_val_display = f"{top_val*100:.1f}%" if top_val <= 1 else f"{top_val:.1f}%"
+                                                bottom_val_display = f"{bottom_val*100:.1f}%" if bottom_val <= 1 else f"{bottom_val:.1f}%"
+                                            else:
+                                                top_val_display = f"{top_val:.1f}" if top_val % 1 != 0 else f"{int(top_val)}"
+                                                bottom_val_display = f"{bottom_val:.1f}" if bottom_val % 1 != 0 else f"{int(bottom_val)}"
+                                        else:
+                                            top_val_display = str(top_val)
+                                            bottom_val_display = str(bottom_val)
+                                        
+                                        # Add to comparison data
+                                        comparison_data.append({
+                                            'Metric': display_name,
+                                            top_seed['teamName']: top_val_display,
+                                            bottom_seed['teamName']: bottom_val_display
+                                        })
+                                
+                                # Convert to DataFrame and display
+                                if comparison_data:
+                                    comparison_df = pd.DataFrame(comparison_data)
+                                    st.table(comparison_df)
+                                else:
+                                    st.warning("No comparison metrics available for both teams")
+                    
+                    st.write("---")
+    else:
+        st.warning("Could not determine playoff matchups from current standings data")
+
+# Add this function before the display_playoff_bracket function
+def load_team_logo(logo_url):
+    """
+    Load team logo from URL and return as PIL Image.
+    
+    Args:
+        logo_url: URL of the team logo
+        
+    Returns:
+        Image object or None if loading fails
+    """
+    try:
+        # Validate URL
+        if not logo_url or not isinstance(logo_url, str) or not logo_url.startswith('http'):
+            return None
+            
+        # Add user-agent header to avoid 403 errors
+        headers = {
+            'User-Agent': 'Mozilla/5.0 (Windows NT 10.0; Win64; x64) AppleWebKit/537.36 (KHTML, like Gecko) Chrome/91.0.4472.124 Safari/537.36'
+        }
+        response = requests.get(logo_url, headers=headers, stream=True, timeout=10)
+        
+        if response.status_code == 200:
+            try:
+                # Save to BytesIO and try to open
+                img_data = BytesIO(response.content)
+                # Verify it's a valid image before returning
+                img = Image.open(img_data)
+                # Quick check to ensure it's a valid image
+                img.verify()
+                # Reopen the image after verify closes it
+                img_data.seek(0)
+                return Image.open(img_data)
+            except Exception:
+                # If the image is invalid, return None silently
+                return None
+        else:
+            # Only show warning for significant errors
+            return None
+    except Exception:
+        # Skip logging the error and just return None
+        return None
+    
+# Now let's update the main function to use our enhanced display function for the Playoff Bracket page
+def main():
+    # App title and description
+    st.title("NHL Playoff Predictor")
+    st.write("Predict playoff outcomes based on team statistics and advanced metrics")
+    
+    # Sidebar for navigation
+    st.sidebar.title("Navigation")
+    page = st.sidebar.radio("Select a page", [
+        "First Round Matchups", 
+        "Full Simulation Results", 
+        "Head-to-Head Comparison", 
+        "Sim Your Own Bracket",
+        "About"
+    ])
+    
+    # Get data
+    with st.spinner("Fetching NHL data..."):
+        # Get standings data
+        standings_data = get_standings_data()
+        standings_df = process_standings_data(standings_data)
+        
+        # Get team stats data
+        stats_data = get_team_stats_data()
+        stats_df = process_team_stats_data(stats_data)
+        
+        # Get advanced stats data
+        advanced_stats_df = get_advanced_stats_data()
+        
+        # Combine standings and stats data
+        if not standings_df.empty and not stats_df.empty:
+            # Make sure season columns are strings
+            standings_df['season'] = standings_df['season'].astype(str)
+            stats_df['season'] = stats_df['season'].astype(str)
+            
+            # First merge standings and stats data
+            team_data = pd.merge(standings_df, stats_df, 
+                                 left_on=['season', 'teamName'], 
+                                 right_on=['season', 'teamName'], 
+                                 how='left')
+            
+            # Merge with advanced stats if available
+            if not advanced_stats_df.empty:
+                # Make sure season columns have the same format
+                if 'season' in advanced_stats_df.columns:
+                    # Convert season from "2024" to "20242025" format if needed
+                    advanced_stats_df['season'] = advanced_stats_df['season'].astype(str).apply(
+                        lambda x: f"{x}{int(x)+1}" if len(x) == 4 and x.isdigit() else x
+                    )
+                    advanced_stats_df['season'] = advanced_stats_df['season'].astype(str)
+                
+                # Perform the merge with the correct columns
+                team_data = pd.merge(team_data, advanced_stats_df, 
+                                     left_on=['season', 'teamAbbrev'],
+                                     right_on=['season', 'team'],
+                                     how='left')
+            
+            # Engineer features for prediction
+            team_data = engineer_features(team_data)
+            
+            # Add playoff history metrics
+            team_data = add_playoff_history_metrics(team_data)
+        else:
+            team_data = pd.DataFrame()
+    
+    # Load models
+    model_data = load_models()
+    
+    # Determine playoff teams and create matchups
+    playoff_matchups = determine_playoff_teams(standings_df)
+    
+    # Add model info to sidebar
+    if model_data:
+        st.sidebar.title("Model Information")
+        st.sidebar.write(f"Model mode: {model_data.get('mode', 'default')}")
+        st.sidebar.write(f"Home ice advantage: {model_data.get('home_ice_boost', 0.039)*100:.1f}%")
+    
+    # First Round Matchups page - renamed from "Playoff Bracket"
+    if page == "First Round Matchups":
+        st.header("First Round Playoff Matchups")
+        display_playoff_bracket(playoff_matchups, team_data, model_data)
+    
+    # Team Comparison page
+    elif page == "Team Comparison":
+        st.header("Team Comparison")
+        
+        # Team selection
+        st.subheader("Select Teams to Compare")
+        col1, col2 = st.columns(2)
+        
+        with col1:
+            team1 = st.selectbox("Select Team 1", sorted(team_data['teamName'].unique()), key="team1")
+        
+        with col2:
+            # Filter to exclude team1
+            available_teams = sorted([team for team in team_data['teamName'].unique() if team != team1])
+            team2 = st.selectbox("Select Team 2", available_teams, key="team2")
+        
+        # Display team comparison if two different teams are selected
+        if team1 != team2:
+            team1_data = team_data[team_data['teamName'] == team1].iloc[0]
+            team2_data = team_data[team_data['teamName'] == team2].iloc[0]
+            
+            # Display team logos if available
+            col1, col2 = st.columns(2)
+            with col1:
+                st.subheader(team1)
+                if 'teamLogo' in team1_data and team1_data['teamLogo']:
+                    logo = load_team_logo(team1_data['teamLogo'])
+                    if logo:
+                        st.image(logo, width=150)
+            
+            with col2:
+                st.subheader(team2)
+                if 'teamLogo' in team2_data and team2_data['teamLogo']:
+                    logo = load_team_logo(team2_data['teamLogo'])
+                    if logo:
+                        st.image(logo, width=150)
+            
+            # Add the rest of your team comparison logic here
+            # ...existing team comparison code...
+        else:
+            st.warning("Please select two different teams")
+    
+    # Simulation Results page
+    elif page == "Full Simulation Results":
+        st.header("Full Playoff Simulation Results")
+        
+        # Simulation options in sidebar
+        st.sidebar.subheader("Simulation Settings")
+        n_simulations = st.sidebar.slider("Number of simulations", 1000, 20000, 10000, 1000)
+        
+        # Run the simulation once per day (cached)
+        if playoff_matchups and not team_data.empty:
+            # Check if we have cached simulation results
+            sim_results_key = f"sim_results_{season_str}"
+            if sim_results_key in st.session_state and st.session_state[sim_results_key].get('n_simulations') == n_simulations:
+                bracket_results = st.session_state[sim_results_key]['results']
+                st.success(f"Using cached simulation results ({n_simulations} simulations)")
+            else:
+                # Run new simulation
+                st.info(f"Running new simulation with {n_simulations} iterations...")
+                bracket_results = run_full_playoff_simulation(playoff_matchups, team_data, model_data, n_simulations)
+                
+                # Cache the results in session state
+                st.session_state[sim_results_key] = {
+                    'results': bracket_results,
+                    'n_simulations': n_simulations,
+                    'timestamp': datetime.now()
+                }
+            
+            # Display comprehensive simulation results
+            display_simulation_results(bracket_results, n_simulations)
+        else:
+            st.error("Playoff matchups or team data not available for simulation")
+    
+    # About page
+    elif page == "About":
+        st.header("About the NHL Playoff Predictor")
+        st.write("""
+        This application predicts NHL playoff outcomes based on team statistics and advanced metrics.
+        
+        The model uses features such as:
+        - Special teams performance
+        - Possession metrics
+        - Goal differentials
+        - Advanced stats like expected goals
+        
+        Each playoff matchup is simulated multiple times to account for the randomness inherent in playoff hockey.
+        
+        The predictions are based on historical playoff data and current season team performance.
+        """)
+        
+        st.subheader("Data Sources")
+        st.write("""
+        - Team statistics: NHL API
+        - Advanced metrics: MoneyPuck (when available)
+        - Historical playoff data: Used to train the prediction model
+        """)
+        
+        st.subheader("How the Model Works")
+        st.write("""
+        The model predicts the probability of the higher seed winning a playoff series based on
+        the difference in team metrics. For each playoff matchup, the model:
+        1. Calculates the difference in key metrics between teams
+        2. Applies a trained machine learning model to predict win probability
+        3. Simulates the series multiple times using Monte Carlo methods
+        
+        The simulation accounts for home ice advantage and other factors that influence playoff success.
+        """)
+
+# Run the app
+if __name__ == "__main__":
+    main()
+
+# Fix 2: Add the missing simulate_playoff_bracket function
+def simulate_playoff_bracket(playoff_matchups, team_data, _model_data, n_simulations=1000, detailed_tracking=True):
+    """Simulate the entire playoff bracket with comprehensive tracking and results.
+    
+    Args:
+        playoff_matchups: Dictionary of first round matchups by conference
+        team_data: DataFrame with team stats data
+        _model_data: Dictionary of trained models for predictions
+        n_simulations: Number of simulations to run
+        detailed_tracking: Whether to track detailed matchup stats (potential matchups, etc.)
+        
+    Returns:
+        Dictionary containing comprehensive simulation results
+    """
+    # Track advancement for each team
+    team_advancement = {}
+    
+    # Track all possible matchups for each round if detailed tracking enabled
+    round_matchups = {
+        'round_2': {},  # Division Finals
+        'conf_final': {},  # Conference Finals
+        'final': {}  # Stanley Cup Final
+    }
+    
+    # Initialize all playoff teams
+    for conference, matchups in playoff_matchups.items():
+        for series_id, matchup in matchups.items():
+            top_seed = matchup['top_seed']['teamAbbrev']
+            bottom_seed = matchup['bottom_seed']['teamAbbrev']
+            
+            if top_seed not in team_advancement:
+                team_advancement[top_seed] = {
+                    'round_1': 0,
+                    'round_2': 0,
+                    'conf_final': 0,
+                    'final': 0,
+                    'champion': 0,
+                    'teamName': matchup['top_seed']['teamName'],
+                    'total_games': 0  # Track total playoff games played
+                }
+            
+            if bottom_seed not in team_advancement:
+                team_advancement[bottom_seed] = {
+                    'round_1': 0,
+                    'round_2': 0,
+                    'conf_final': 0,
+                    'final': 0,
+                    'champion': 0,
+                    'teamName': matchup['bottom_seed']['teamName'],
+                    'total_games': 0  # Track total playoff games played
+                }
+    
+    # Updated historical distribution of NHL playoff series outcomes
+    # 4 games: 14.0%, 5 games: 24.3%, 6 games: 33.6%, 7 games: 28.1%
+    series_length_dist = [0.140, 0.243, 0.336, 0.281]
+    
+    # Store the most common full bracket result if detailed tracking is enabled
+    bracket_results_count = {}
+    
+    # Run simulations
+    for sim in range(n_simulations):
+        if sim % 100 == 0 and sim > 0:
+            print(f"Completed {sim} simulations...")
+            
+        # Track winners for each round
+        round_1_winners = {}
+        round_2_winners = {}
+        conf_winners = {}
+        stanley_cup_winner = None
+        
+        # Track this simulation's bracket result if detailed tracking is enabled
+        current_bracket = [] if detailed_tracking else None
+        
+        # First round
+        for conference, matchups in playoff_matchups.items():
+            round_1_winners[conference] = {}
+            for series_id, matchup in matchups.items():
+                # Create matchup data
+                matchup_df = create_matchup_data(matchup['top_seed'], matchup['bottom_seed'], team_data)
+                
+                # Get prediction for the series
+                if not matchup_df.empty:
+                    # Get win probability from pre-trained model
+                    win_prob = 0.5  # default
+                    
+                    # Use the model's prediction if available
+                    if 'lr' in _model_data and 'model' in _model_data['lr'] and 'features' in _model_data['lr']:
+                        lr_features = [f for f in _model_data['lr']['features'] if f in matchup_df.columns]
+                        
+                        if len(lr_features) == len(_model_data['lr']['features']):
+                            try:
+                                lr_prob = _model_data['lr']['model'].predict_proba(matchup_df[lr_features])[:, 1][0]
+                                win_prob = lr_prob
+                            except Exception:
+                                pass
+                    
+                    # Use XGBoost if available
+                    if 'xgb' in _model_data and 'model' in _model_data['xgb'] and 'features' in _model_data['xgb']:
+                        xgb_features = [f for f in _model_data['xgb']['features'] if f in matchup_df.columns]
+                        
+                        if len(xgb_features) == len(_model_data['xgb']['features']):
+                            try:
+                                xgb_prob = _model_data['xgb']['model'].predict_proba(matchup_df[xgb_features])[:, 1][0]
+                                # Use ensemble if both models are available
+                                if win_prob != 0.5:
+                                    win_prob = (win_prob + xgb_prob) / 2
+                                else:
+                                    win_prob = xgb_prob
+                            except Exception:
+                                pass
+                    
+                    # Fallback to points difference if models failed
+                    if win_prob == 0.5 and 'points_diff' in matchup_df.columns:
+                        points_diff = matchup_df['points_diff'].iloc[0]
+                        win_prob = 1 / (1 + np.exp(-0.05 * points_diff))
+                    
+                    # Simulate the series outcome
+                    higher_seed_wins = np.random.random() < win_prob
+                    
+                    if higher_seed_wins:
+                        winner = matchup['top_seed']
+                        loser = matchup['bottom_seed']
+                    else:
+                        winner = matchup['bottom_seed']
+                        loser = matchup['top_seed']
+                    
+                    # Simulate series length based on historical distribution
+                    series_length = np.random.choice([4, 5, 6, 7], p=series_length_dist)
+                    
+                    # Track games played for both teams
+                    team_advancement[winner['teamAbbrev']]['total_games'] += series_length
+                    team_advancement[loser['teamAbbrev']]['total_games'] += series_length
+                    
+                    # Store winner for next round
+                    round_1_winners[conference][series_id] = {
+                        'team': winner,
+                        'original_matchup': series_id
+                    }
+                    
+                    # Record advancement
+                    team_advancement[winner['teamAbbrev']]['round_1'] += 1
+                    
+                    # Add to current bracket if detailed tracking is enabled
+                    if detailed_tracking:
+                        current_bracket.append(f"{winner['teamAbbrev']} over {loser['teamAbbrev']}")
+                        
+        # Process remaining rounds (Second round, Conference Finals, Stanley Cup Final)
+        # ...existing playoff simulation code...
+    
+    # Calculate advancement percentages and average games played
+    results_df = pd.DataFrame()
+    for team, rounds in team_advancement.items():
+        team_row = {'teamAbbrev': team, 'teamName': rounds.get('teamName', team)}
+        for round_name in ['round_1', 'round_2', 'conf_final', 'final', 'champion']:
+            team_row[round_name] = rounds[round_name] / n_simulations
+        
+        # Calculate average games played when team makes the playoffs
+        team_row['avg_games_played'] = rounds['total_games'] / n_simulations
+        
+        results_df = pd.concat([results_df, pd.DataFrame([team_row])], ignore_index=True)
+    
+    # Sort by championship probability
+    results_df = results_df.sort_values('champion', ascending=False)
+    
+    # Prepare return values based on detailed tracking option
+    results = {
+        'team_advancement': results_df
+    }
+    
+    # Add detailed tracking results if enabled and populated
+    if detailed_tracking:
+        # Add additional tracking information to results
+        # ...existing detailed tracking code...
+        pass
+    
+    return results
+
+# Fix 3: Define display_head_to_head function which is called but missing
+def display_head_to_head(team1, team2, team1_data, team2_data, team_data, model_data):
+    """Display head-to-head prediction for two teams"""
+    st.subheader("Head-to-Head Prediction")
+    
+    # Create a mock playoff matchup for prediction
+    mock_top_seed = {
+        'teamAbbrev': team1_data['teamAbbrev'],
+        'teamName': team1_data['teamName'],
+        'division_rank': 1  # Mock value
+    }
+    
+    mock_bottom_seed = {
+        'teamAbbrev': team2_data['teamAbbrev'],
+        'teamName': team2_data['teamName'],
+        'division_rank': 2  # Mock value
+    }
+    
+    # Create matchup data
+    matchup_df = create_matchup_data(mock_top_seed, mock_bottom_seed, team_data)
+    
+    # Simulate a series between these teams
+    if not matchup_df.empty:
+        sim_result = simulate_playoff_series(matchup_df, model_data)
+        
+        if sim_result:
+            # Get win probability
+            win_prob = sim_result['win_probability'] * 100
+            predicted_winner = team1 if win_prob >= 50 else team2
+            winner_prob = win_prob if win_prob >= 50 else 100 - win_prob
+            
+            # Display prediction
+            st.info(f"**In a playoff series, {predicted_winner} would win {winner_prob:.1f}% of the time**")
+            
+            # Show model details
+            expander = st.expander("See prediction details")
+            with expander:
+                st.write(f"**Model used:** {sim_result.get('model_mode', 'default')}")
+                
+                if 'lr_probability' in sim_result:
+                    lr_pct = sim_result['lr_probability'] * 100
+                    st.write(f"**Logistic Regression:** {lr_pct:.1f}% chance for {team1} to win")
+                
+                if 'xgb_probability' in sim_result:
+                    xgb_pct = sim_result['xgb_probability'] * 100
+                    st.write(f"**XGBoost:** {xgb_pct:.1f}% chance for {team1} to win")
+                
+                if 'win_distribution' in sim_result and sim_result['win_distribution']:
+                    st.write("**Series outcome distribution:**")
+                    dist = sim_result['win_distribution']
+                    total = sum(dist.values())
+                    
+                    # Display each potential series outcome
+                    cols = st.columns(2)
+                    with cols[0]:
+                        st.write(f"**{team1} wins:**")
+                        for outcome in ['4-0', '4-1', '4-2', '4-3']:
+                            pct = (dist.get(outcome, 0) / total) * 100 if total > 0 else 0
+                            st.write(f"{outcome}: {pct:.1f}%")
+                    
+                    with cols[1]:
+                        st.write(f"**{team2} wins:**")
+                        for team1_outcome, team2_outcome in zip(['0-4', '1-4', '2-4', '3-4'], ['4-0', '4-1', '4-2', '4-3']):
+                            pct = (dist.get(team1_outcome, 0) / total) * 100 if total > 0 else 0
+                            st.write(f"{team2_outcome}: {pct:.1f}%")
+
+# Enhanced function to handle daily simulation caching
+@st.cache_data(ttl=86400)  # Cache for 24 hours (daily refresh)
+def run_full_playoff_simulation(playoff_matchups, team_data, model_data, n_simulations=10000):
+    """
+    Run a full playoff bracket simulation with comprehensive results
+    
+    Args:
+        playoff_matchups: Dictionary with playoff matchups
+        team_data: DataFrame with team stats and features
+        model_data: Dictionary with model information
+        n_simulations: Number of simulations to run (default: 10,000)
+        
+    Returns:
+        dict: Dictionary with simulation results
+    """
+    # Call the comprehensive simulation function
+    with st.spinner(f"Running {n_simulations} playoff simulations..."):
+        return simulate_playoff_bracket(playoff_matchups, team_data, model_data, n_simulations, detailed_tracking=True)
+
+# Function to display color-coded tables
+def display_colored_table(df, color_columns, cmap='Blues', text_color_threshold=0.7):
+    """
+    Display a DataFrame as a table with cell coloring based on values.
+    
+    Args:
+        df: DataFrame to display
+        color_columns: List of column names to apply coloring
+        cmap: Matplotlib colormap name (default: 'Blues')
+        text_color_threshold: Threshold value for switching to light text (0-1)
+    """
+    # Create a copy of the DataFrame for styling
+    styled_df = df.copy()
+    
+    # Format percentage columns and apply styling
+    for col in color_columns:
+        if col in styled_df.columns:
+            # Format as percentage strings if not already
+            if not styled_df[col].dtype == object:
+                styled_df[col] = styled_df[col].map(lambda x: f"{x:.1f}%" if pd.notnull(x) else '')
+    
+    # Create Pandas Styler object
+    styler = styled_df.style
+    
+    # Create a style function for each column
+    def style_column(col):
+        def color_scale(val):
+            if isinstance(val, str) and '%' in val:
+                try:
+                    # Extract numeric value from percentage string
+                    num_val = float(val.strip('%')) / 100
+                except ValueError:
+                    return ''
+            elif isinstance(val, (int, float)):
+                num_val = val / 100 if val > 1 else val  # Normalize if needed
+            else:
+                return ''
+                
+            # Get the color from colormap
+            cmap_obj = plt.cm.get_cmap(cmap)
+            rgba = cmap_obj(num_val)
+            
+            # Determine text color based on background darkness
+            background_lightness = 0.299 * rgba[0] + 0.587 * rgba[1] + 0.114 * rgba[2]
+            text_color = 'white' if background_lightness < text_color_threshold else 'black'
+            
+            # Convert rgba to css rgb string
+            rgb = f'rgba({int(rgba[0]*255)},{int(rgba[1]*255)},{int(rgba[2]*255)},{0.7})'
+            
+            return f'background-color: {rgb}; color: {text_color}'
+        
+        return styler.applymap(color_scale, subset=[col])
+    
+    # Apply styling to each column
+    for col in color_columns:
+        if col in styled_df.columns:
+            styler = style_column(col)
+            
+    # Return the styled DataFrame for display
+    return styler
+
+# Function to create and display charts for matchups
+def display_matchup_charts(matchup_df, matchup_type, top_n=10):
+    """
+    Create and display bar charts for potential playoff matchups
+    
+    Args:
+        matchup_df: DataFrame with matchup data
+        matchup_type: String describing the matchup type (e.g., "Second Round", "Conference Finals")
+        top_n: Number of matchups to display (default: 10)
+    """
+    if matchup_df.empty:
+        st.write(f"No {matchup_type} matchup data available")
+        return
+        
+    # Get the top N matchups
+    top_matchups = matchup_df.head(top_n) if len(matchup_df) > top_n else matchup_df
+    
+    # Create figure with sufficient height based on number of matchups
+    fig_height = max(6, len(top_matchups) * 0.5)
+    fig, ax = plt.subplots(figsize=(10, fig_height))
+    
+    # Create horizontal bar chart
+    bars = ax.barh(top_matchups['matchup'], top_matchups['probability'], color='skyblue')
+    
+    # Add percentage labels to bars
+    for bar in bars:
+        width = bar.get_width()
+        label_x_pos = width + 0.5
+        ax.text(label_x_pos, bar.get_y() + bar.get_height()/2, f'{width:.1f}%', 
+                va='center', fontsize=10)
+    
+    # Set title and labels
+    ax.set_title(f"Top {matchup_type} Matchups")
+    ax.set_xlabel('Probability (%)')
+    ax.set_xlim(0, max(top_matchups['probability']) * 1.1)  # Add some padding
+    
+    # Remove unnecessary box lines
+    for spine in ['top', 'right']:
+        ax.spines[spine].set_visible(False)
+    
+    plt.tight_layout()
+    return fig
+
+# Function to generate the simulation results page
+def display_simulation_results(bracket_results, n_simulations):
+    """
+    Display comprehensive simulation results with visualizations
+    
+    Args:
+        bracket_results: Dictionary with simulation results
+        n_simulations: Number of simulations that were run
+    """
+    if not bracket_results or 'team_advancement' not in bracket_results:
+        st.error("No simulation results available")
+        return
+    
+    # Get team advancement data
+    results_df = bracket_results['team_advancement'].copy()
+    
+    # Convert advancement columns to percentages
+    for col in ['round_1', 'round_2', 'conf_final', 'final', 'champion']:
+        if col in results_df.columns:
+            results_df[col] = results_df[col] * 100
+    
+    # Display Stanley Cup championship odds
+    st.subheader("Stanley Cup Championship Odds")
+    
+    # Create two columns for chart and table
+    chart_col, table_col = st.columns([3, 2])
+    
+    with chart_col:
+        # Create a bar chart of Stanley Cup odds
+        fig, ax = plt.subplots(figsize=(10, 8))
+        top_teams = results_df.sort_values('champion', ascending=False).head(16)  # Show playoff teams
+        
+        # Create horizontal bar chart with team names
+        bars = ax.barh(top_teams['teamName'], top_teams['champion'], color='lightblue')
+        
+        # Add percentage labels to bars
+        for bar in bars:
+            width = bar.get_width()
+            label_x_pos = width + 0.5
+            ax.text(label_x_pos, bar.get_y() + bar.get_height()/2, f'{width:.1f}%', 
+                    va='center', fontsize=10)
+        
+        ax.set_xlabel('Championship Probability (%)')
+        ax.set_title(f'Stanley Cup Championship Odds (Based on {n_simulations} Simulations)')
+        ax.set_xlim(0, max(top_teams['champion']) * 1.1)  # Add some padding
+        
+        # Remove top and right spines
+        ax.spines['top'].set_visible(False)
+        ax.spines['right'].set_visible(False)
+        
+        st.pyplot(fig)
+    
+    with table_col:
+        # Display the table with color coding
+        # Rename columns for better display
+        display_df = results_df.copy()
+        column_mapping = {
+            'teamName': 'Team',
+            'champion': 'Cup %',
+            'final': 'Finals %',
+            'conf_final': 'Conf Finals %',
+            'round_2': 'Round 2 %',
+            'round_1': 'Round 1 %',
+            'avg_games_played': 'Avg Games'
+        }
+        
+        # Rename columns
+        display_df = display_df.rename(columns=column_mapping)
+        
+        # Order columns as desired
+        display_columns = ['Team', 'Cup %', 'Finals %', 'Conf Finals %', 'Round 2 %', 'Round 1 %', 'Avg Games']
+        available_columns = [col for col in display_columns if col in display_df.columns]
+        display_df = display_df[available_columns].sort_values('Cup %', ascending=False)
+        
+        # Format avg_games_played
+        if 'Avg Games' in display_df.columns:
+            display_df['Avg Games'] = display_df['Avg Games'].round(1)
+        
+        # Display the color-coded table
+        color_columns = [col for col in display_df.columns if '%' in col]
+        st.write("### Playoff Advancement Table")
+        styled_table = display_colored_table(display_df.head(16), color_columns)
+        st.dataframe(styled_table, use_container_width=True)
+    
+    # Create the round-by-round advancement visualization
+    st.subheader("Round-by-Round Advancement")
+    
+    # Create a stacked horizontal bar chart
+    fig, ax = plt.subplots(figsize=(12, 10))
+    
+    # Select playoff teams to plot
+    teams_to_plot = results_df.sort_values('champion', ascending=False).iloc[:16]
+    rounds_to_plot = ['round_1', 'round_2', 'conf_final', 'final', 'champion']
+    round_labels = ['First Round', 'Second Round', 'Conf Finals', 'Stanley Cup Final', 'Champion']
+    colors = ['#1f77b4', '#ff7f0e', '#2ca02c', '#d62728', '#9467bd']
+    
+    # Create stacked bars
+    bottom = np.zeros(len(teams_to_plot))
+    width = 0.6
+    
+    # Plot each round
+    bars = []
+    for i, (col, label) in enumerate(zip(rounds_to_plot, round_labels)):
+        if col in teams_to_plot.columns:
+            bar = ax.barh(teams_to_plot['teamName'], teams_to_plot[col], 
+                          left=0, height=width, label=label, color=colors[i])
+            bars.append(bar)
+    
+    ax.set_xlabel('Probability (%)')
+    ax.set_title('Round-by-Round Playoff Advancement Probabilities')
+    ax.legend(loc='upper right')
+    
+    st.pyplot(fig)
+    
+    # Display detailed matchup information if available
+    if all(key in bracket_results for key in ['round2_matchups', 'conf_final_matchups', 'final_matchups']):
+        # Subheader for potential matchups
+        st.subheader("Most Likely Playoff Matchups")
+        
+        # Create tabs for different rounds
+        round_tabs = st.tabs(["Second Round", "Conference Finals", "Stanley Cup Final"])
+        
+        # Second Round Matchups
+        with round_tabs[0]:
+            col1, col2 = st.columns([3, 2])
+            
+            with col1:
+                # Display the chart
+                fig = display_matchup_charts(bracket_results['round2_matchups'], "Second Round")
+                if fig:
+                    st.pyplot(fig)
+            
+            with col2:
+                # Prepare data for display
+                if not bracket_results['round2_matchups'].empty:
+                    display_df = bracket_results['round2_matchups'].copy()
+                    display_df = display_df[['matchup', 'probability', 'top_seed_win_pct']].sort_values('probability', ascending=False)
+                    display_df.columns = ['Matchup', 'Probability', 'Higher Seed Win %']
+                    
+                    # Display the table
+                    styled_table = display_colored_table(display_df, ['Probability', 'Higher Seed Win %'])
+                    st.dataframe(styled_table, use_container_width=True)
+        
+        # Conference Finals Matchups
+        with round_tabs[1]:
+            col1, col2 = st.columns([3, 2])
+            
+            with col1:
+                # Display the chart
+                fig = display_matchup_charts(bracket_results['conf_final_matchups'], "Conference Finals")
+                if fig:
+                    st.pyplot(fig)
+            
+            with col2:
+                # Prepare data for display
+                if not bracket_results['conf_final_matchups'].empty:
+                    display_df = bracket_results['conf_final_matchups'].copy()
+                    display_df = display_df[['conference', 'matchup', 'probability', 'top_seed_win_pct']].sort_values('probability', ascending=False)
+                    display_df.columns = ['Conference', 'Matchup', 'Probability', 'Higher Seed Win %']
+                    
+                    # Display the table
+                    styled_table = display_colored_table(display_df, ['Probability', 'Higher Seed Win %'])
+                    st.dataframe(styled_table, use_container_width=True)
+        
+        # Stanley Cup Final Matchups
+        with round_tabs[2]:
+            col1, col2 = st.columns([3, 2])
+            
+            with col1:
+                # Display the chart
+                fig = display_matchup_charts(bracket_results['final_matchups'], "Stanley Cup Final")
+                if fig:
+                    st.pyplot(fig)
+            
+            with col2:
+                # Prepare data for display
+                if not bracket_results['final_matchups'].empty:
+                    display_df = bracket_results['final_matchups'].copy()
+                    display_df = display_df[['matchup', 'probability', 'top_seed_win_pct']].sort_values('probability', ascending=False)
+                    display_df.columns = ['Matchup', 'Probability', 'Higher Seed Win %']
+                    
+                    # Display the table
+                    styled_table = display_colored_table(display_df, ['Probability', 'Higher Seed Win %'])
+                    st.dataframe(styled_table, use_container_width=True)
+    
+    # Display most common bracket if available
+    if 'most_common_bracket' in bracket_results:
+        st.subheader("Most Likely Complete Playoff Bracket")
+        most_common = bracket_results['most_common_bracket']
+        
+        # Create an expander to show the details
+        with st.expander(f"Most Common Bracket (Occurred in {most_common['probability']:.1f}% of simulations)"):
+            # Organize by round
+            if most_common['bracket']:
+                rounds = {
+                    "First Round": most_common['bracket'][:8] if len(most_common['bracket']) > 7 else [],
+                    "Second Round": most_common['bracket'][8:12] if len(most_common['bracket']) > 11 else [],
+                    "Conference Finals": most_common['bracket'][12:14] if len(most_common['bracket']) > 13 else [],
+                    "Stanley Cup Final": most_common['bracket'][14:] if len(most_common['bracket']) > 14 else []
+                }
+                
+                # Display each round
+                for round_name, results in rounds.items():
+                    if results:
+                        st.write(f"**{round_name}:**")
+                        for i, result in enumerate(results, 1):
+                            st.write(f"{i}. {result}")
+
+# Update the Simulation Results page in the main function
+def main():
+    # ...existing code...
+    
+    # Simulation Results page
+    elif page == "Full Simulation Results":
+        st.header("Full Playoff Simulation Results")
+        
+        # Simulation options in sidebar
+        st.sidebar.subheader("Simulation Settings")
+        n_simulations = st.sidebar.slider("Number of simulations", 1000, 20000, 10000, 1000)
+        
+        # Run the simulation once per day (cached)
+        if playoff_matchups and not team_data.empty:
+            # Check if we have cached simulation results
+            sim_results_key = f"sim_results_{season_str}"
+            if sim_results_key in st.session_state and st.session_state[sim_results_key].get('n_simulations') == n_simulations:
+                bracket_results = st.session_state[sim_results_key]['results']
+                st.success(f"Using cached simulation results ({n_simulations} simulations)")
+            else:
+                # Run new simulation
+                st.info(f"Running new simulation with {n_simulations} iterations...")
+                bracket_results = run_full_playoff_simulation(playoff_matchups, team_data, model_data, n_simulations)
+                
+                # Cache the results in session state
+                st.session_state[sim_results_key] = {
+                    'results': bracket_results,
+                    'n_simulations': n_simulations,
+                    'timestamp': datetime.now()
+                }
+            
+            # Display comprehensive simulation results
+            display_simulation_results(bracket_results, n_simulations)
+        else:
+            st.error("Playoff matchups or team data not available for simulation")
+    
+    # ...existing code...
+
+# ...existing code...
+
+def display_head_to_head(team1, team2, team1_data, team2_data, team_data, model_data):
+    """Display enhanced head-to-head prediction for two teams"""
+    st.subheader("Head-to-Head Prediction")
+    
+    # Create a mock playoff matchup for prediction
+    mock_top_seed = {
+        'teamAbbrev': team1_data['teamAbbrev'],
+        'teamName': team1_data['teamName'],
+        'division_rank': 1  # Mock value
+    }
+    
+    mock_bottom_seed = {
+        'teamAbbrev': team2_data['teamAbbrev'],
+        'teamName': team2_data['teamName'],
+        'division_rank': 2  # Mock value
+    }
+    
+    # Show clear explanation of home ice advantage
+    st.info(f"**Note:** {team1} is considered the home team with home ice advantage in this comparison")
+    
+    # Create matchup data
+    matchup_df = create_matchup_data(mock_top_seed, mock_bottom_seed, team_data)
+    
+    # Check if these teams met in simulations
+    simulation_results = None
+    if 'recent_simulations' in st.session_state:
+        sim_results = st.session_state['recent_simulations']
+        # Look for this matchup in potential matchups data
+        if 'potential_matchups' in sim_results:
+            matchup_key = f"{team1_data['teamAbbrev']}_vs_{team2_data['teamAbbrev']}"
+            alt_matchup_key = f"{team2_data['teamAbbrev']}_vs_{team1_data['teamAbbrev']}"
+            
+            if matchup_key in sim_results['potential_matchups']:
+                simulation_results = sim_results['potential_matchups'][matchup_key]
+            elif alt_matchup_key in sim_results['potential_matchups']:
+                simulation_results = sim_results['potential_matchups'][alt_matchup_key]
+                # Flip the results since teams are reversed
+                if 'probability' in simulation_results:
+                    simulation_results['probability'] = 1 - simulation_results['probability']
+    
+    # Simulate a series between these teams
+    if not matchup_df.empty:
+        sim_result = simulate_playoff_series(matchup_df, model_data)
+        
+        if sim_result:
+            # Create columns for model predictions
+            model_cols = st.columns(4)
+            
+            # Show LR model prediction (raw)
+            with model_cols[0]:
+                lr_prob = sim_result.get('lr_probability', 0.5) * 100
+                st.metric("LR Model", f"{lr_prob:.1f}%")
+                st.caption(f"Logistic Regression (Raw)")
+            
+            # Show XGB model prediction (raw)
+            with model_cols[1]:
+                xgb_prob = sim_result.get('xgb_probability', 0.5) * 100
+                st.metric("XGB Model", f"{xgb_prob:.1f}%")
+                st.caption(f"XGBoost (Raw)")
+            
+            # Show ensemble prediction with home ice boost
+            with model_cols[2]:
+                ensemble_prob = sim_result.get('win_probability', 0.5) * 100
+                st.metric("Ensemble", f"{ensemble_prob:.1f}%")
+                st.caption(f"With Home Ice")
+            
+            # Show simulation result if available
+            with model_cols[3]:
+                if simulation_results and 'probability' in simulation_results:
+                    sim_prob = simulation_results['probability'] * 100
+                    st.metric("Simulation", f"{sim_prob:.1f}%")
+                    st.caption(f"From {st.session_state.get('sim_count', 10000)} sims")
+                else:
+                    st.metric("Simulation", "N/A")
+                    st.caption("Teams did not meet")
+            
+            # Get win probability
+            win_prob = sim_result['win_probability'] * 100
+            predicted_winner = team1 if win_prob >= 50 else team2
+            winner_prob = win_prob if win_prob >= 50 else 100 - win_prob
+            
+            # Display prediction summary
+            st.success(f"**In a playoff series, {predicted_winner} would win {winner_prob:.1f}% of the time**")
+            
+            # Show series outcome distribution
+            if 'win_distribution' in sim_result and sim_result['win_distribution']:
+                st.subheader("Series Outcome Distribution")
+                dist = sim_result['win_distribution']
+                total = sum(dist.values())
+                
+                # Create a DataFrame for better visualization
+                outcome_data = []
+                
+                # Team 1 outcomes
+                for outcome in ['4-0', '4-1', '4-2', '4-3']:
+                    pct = (dist.get(outcome, 0) / total) * 100 if total > 0 else 0
+                    outcome_data.append({
+                        'Team': team1,
+                        'Outcome': outcome,
+                        'Games': 4 if outcome == '4-0' else 5 if outcome == '4-1' else 6 if outcome == '4-2' else 7,
+                        'Probability': pct
+                    })
+                
+                # Team 2 outcomes
+                for team1_outcome, team2_outcome in zip(['0-4', '1-4', '2-4', '3-4'], ['4-0', '4-1', '4-2', '4-3']):
+                    pct = (dist.get(team1_outcome, 0) / total) * 100 if total > 0 else 0
+                    outcome_data.append({
+                        'Team': team2,
+                        'Outcome': team2_outcome,
+                        'Games': 4 if team2_outcome == '4-0' else 5 if team2_outcome == '4-1' else 6 if team2_outcome == '4-2' else 7,
+                        'Probability': pct
+                    })
+                
+                # Convert to DataFrame and display 
+                outcome_df = pd.DataFrame(outcome_data)
+                
+                # Display as a table
+                styled_table = display_colored_table(
+                    outcome_df[['Team', 'Outcome', 'Probability']].sort_values(['Team', 'Games']),
+                    ['Probability'], 
+                    cmap='coolwarm'
+                )
+                st.dataframe(styled_table, use_container_width=True)
+                
+                # Create a bar chart of outcomes
+                fig, ax = plt.subplots(figsize=(10, 6))
+                
+                # Team 1 outcomes in blue
+                team1_data = outcome_df[outcome_df['Team'] == team1]
+                team1_bars = ax.bar(
+                    team1_data['Outcome'], 
+                    team1_data['Probability'], 
+                    color='royalblue', 
+                    alpha=0.7,
+                    label=team1
+                )
+                
+                # Team 2 outcomes in red
+                team2_data = outcome_df[outcome_df['Team'] == team2]
+                team2_bars = ax.bar(
+                    [f"{o} ({team2})" for o in team2_data['Outcome']], 
+                    team2_data['Probability'], 
+                    color='firebrick', 
+                    alpha=0.7,
+                    label=team2
+                )
+                
+                # Add labels on top of bars
+                for bars in [team1_bars, team2_bars]:
+                    for bar in bars:
+                        height = bar.get_height()
+                        ax.text(
+                            bar.get_x() + bar.get_width()/2., 
+                            height + 0.5,
+                            f'{height:.1f}%',
+                            ha='center', 
+                            va='bottom',
+                            fontsize=9
+                        )
+                
+                ax.set_ylabel('Probability (%)')
+                ax.set_title('Series Outcome Probabilities')
+                ax.legend()
+                ax.spines['top'].set_visible(False)
+                ax.spines['right'].set_visible(False)
+                
+                st.pyplot(fig)
+
+    # Display team comparison metrics
+    display_team_comparison_metrics(team1, team2, team1_data, team2_data)
+    
+def display_team_comparison_metrics(team1, team2, team1_data, team2_data):
+    """Display comprehensive comparison metrics for two teams"""
+    st.subheader("Team Comparison Metrics")
+    
+    # Define categories and metrics to show
+    metric_categories = {
+        "General": [
+            ("Points", "points", None),
+            ("Goal Differential", "goalDifferential", None),
+            ("GF/G", "goalsFor", lambda x, y: x / y['gamesPlayed'] if 'gamesPlayed' in y else None),
+            ("GA/G", "goalsAgainst", lambda x, y: x / y['gamesPlayed'] if 'gamesPlayed' in y else None)
+        ],
+        "Special Teams": [
+            ("Power Play %", "PP%", None),
+            ("Penalty Kill %", "PK%", None),
+            ("PP Goals", "powerPlayGoals", None),
+            ("SH Goals Against", "shGoalsAgainst", None)
+        ],
+        "Advanced Stats": [
+            ("xGoals %", "xGoalsPercentage", None),
+            ("Corsi %", "corsiPercentage", None),
+            ("Fenwick %", "fenwickPercentage", None),
+            ("High-Danger Chances For", "highDangerShotsFor", None),
+            ("High-Danger Chances Against", "highDangerShotsAgainst", None)
+        ],
+        "Home/Road Performance": [
+            ("Home Win %", "homeWin%", lambda x, y: x / y['gamesPlayed'] if 'gamesPlayed' in y and 'homeWins' in y else None),
+            ("Road Win %", "roadWin%", lambda x, y: x / y['gamesPlayed'] if 'gamesPlayed' in y and 'roadWins' in y else None),
+            ("Home Regulation Wins", "homeRegulationWins", None),
+            ("Road Regulation Wins", "roadRegulationWins", None)
+        ],
+        "Playoff Experience": [
+            ("Playoff Performance", "playoff_performance_score", None),
+            ("Recent Playoff Wins", "weighted_playoff_wins", None),
+            ("Recent Playoff Rounds", "weighted_playoff_rounds", None)
+        ]
+    }
+    
+    # Create tabs for different metric categories
+    category_tabs = st.tabs(list(metric_categories.keys()))
+    
+    # Process each category
+    for i, (category, tab) in enumerate(zip(metric_categories.keys(), category_tabs)):
+        with tab:
+            metrics = metric_categories[category]
+            
+            # Create a DataFrame for this category's metrics
+            comparison_data = []
+            
+            for display_name, col_name, calculator in metrics:
+                # Check if both teams have this metric
+                if col_name in team1_data and col_name in team2_data:
+                    team1_val = team1_data[col_name]
+                    team2_val = team2_data[col_name]
+                    
+                    # Apply custom calculator if provided
+                    if calculator:
+                        team1_val = calculator(team1_val, team1_data)
+                        team2_val = calculator(team2_val, team2_data)
+                    
+                    # Handle null values after calculation
+                    if pd.isna(team1_val) or pd.isna(team2_val):
+                        continue
+                    
+                    # Format values appropriately
+                    if isinstance(team1_val, (float, np.float64)):
+                        # Handle percentage values
+                        if col_name.endswith('%') or 'Percentage' in col_name:
+                            # Convert decimal to percentage if needed
+                            if 0 < team1_val < 1:
+                                team1_val_display = f"{team1_val*100:.1f}%"
+                                team2_val_display = f"{team2_val*100:.1f}%"
+                                # Calculate difference as percentage points
+                                diff = (team1_val - team2_val) * 100
+                            else:
+                                team1_val_display = f"{team1_val:.1f}%"
+                                team2_val_display = f"{team2_val:.1f}%"
+                                diff = team1_val - team2_val
+                        else:
+                            # Format regular numbers
+                            team1_val_display = f"{team1_val:.1f}" if team1_val % 1 != 0 else f"{int(team1_val)}"
+                            team2_val_display = f"{team2_val:.1f}" if team2_val % 1 != 0 else f"{int(team2_val)}"
+                            diff = team1_val - team2_val
+                    else:
+                        # Handle string or other types
+                        team1_val_display = str(team1_val)
+                        team2_val_display = str(team2_val)
+                        diff = 0  # No meaningful difference for non-numeric
+                    
+                    # Add to comparison data
+                    comparison_data.append({
+                        'Metric': display_name,
+                        team1: team1_val_display,
+                        team2: team2_val_display,
+                        'Difference': diff,
+                        'Favors': team1 if diff > 0 else team2 if diff < 0 else "Tie"
+                    })
+            
+            # Display the data if we have any
+            if comparison_data:
+                comparison_df = pd.DataFrame(comparison_data)
+                # Sort metrics alphabetically for consistency
+                comparison_df = comparison_df.sort_values('Metric')
+                
+                # Display the basic comparison table
+                st.table(comparison_df[['Metric', team1, team2]])
+                
+                # Create a horizontal bar chart to show the relative strengths
+                if len(comparison_data) > 0:
+                    # Filter to numeric metrics where we can calculate meaningful differences
+                    numeric_metrics = [data for data in comparison_data if isinstance(data['Difference'], (int, float)) and data['Difference'] != 0]
+                    
+                    if numeric_metrics:
+                        # Convert to DataFrame for plotting
+                        plot_df = pd.DataFrame(numeric_metrics)
+                        
+                        # Sort by absolute difference
+                        plot_df['AbsDiff'] = plot_df['Difference'].abs()
+                        plot_df = plot_df.sort_values('AbsDiff', ascending=True)
+                        
+                        # Create figure
+                        fig_height = max(4, len(plot_df) * 0.4)
+                        fig, ax = plt.subplots(figsize=(10, fig_height))
+                        
+                        # Create colors based on which team is favored
+                        colors = ['royalblue' if row['Favors'] == team1 else 'firebrick' for _, row in plot_df.iterrows()]
+                        
+                        # Create the horizontal bars
+                        bars = ax.barh(plot_df['Metric'], plot_df['Difference'], color=colors)
+                        
+                        # Add a vertical line at 0
+                        ax.axvline(0, color='black', linestyle='-', linewidth=0.5)
+                        
+                        # Add labels for the teams
+                        ax.text(-max(plot_df['AbsDiff'])/2, -0.6, team2 + " ←", ha='center', va='top', fontsize=10, fontweight='bold')
+                        ax.text(max(plot_df['AbsDiff'])/2, -0.6, "→ " + team1, ha='center', va='top', fontsize=10, fontweight='bold')
+                        
+                        # Customize appearance
+                        ax.set_title(f'Relative Team Strengths - {category}')
+                        ax.spines['top'].set_visible(False)
+                        ax.spines['right'].set_visible(False)
+                        
+                        st.pyplot(fig)
+            else:
+                st.write(f"No comparison data available for {category} metrics")
+
+# ...existing code...
+
+def main():
+    # ...existing code...
+    
+    # Head-to-Head Comparison page
+    elif page == "Head-to-Head Comparison":
+        st.header("Team Head-to-Head Comparison")
+        
+        st.write("""
+        Compare any two teams in a hypothetical playoff matchup. The first team selected is considered 
+        the higher seed with home ice advantage.
+        """)
+        
+        # Team selection
+        st.subheader("Select Teams to Compare")
+        col1, col2 = st.columns(2)
+        
+        with col1:
+            team1 = st.selectbox("Select Home Team", sorted(team_data['teamName'].unique()), key="team1")
+        
+        with col2:
+            # Filter to exclude team1
+            available_teams = sorted([team for team in team_data['teamName'].unique() if team != team1])
+            team2 = st.selectbox("Select Road Team", available_teams, key="team2")
+        
+        # Display team comparison if two different teams are selected
+        if team1 != team2:
+            team1_data = team_data[team_data['teamName'] == team1].iloc[0]
+            team2_data = team_data[team_data['teamName'] == team2].iloc[0]
+            
+            # Display team logos if available
+            col1, col2 = st.columns(2)
+            with col1:
+                st.subheader(team1)
+                if 'teamLogo' in team1_data and team1_data['teamLogo']:
+                    logo = load_team_logo(team1_data['teamLogo'])
+                    if logo:
+                        st.image(logo, width=150)
+            
+            with col2:
+                st.subheader(team2)
+                if 'teamLogo' in team2_data and team2_data['teamLogo']:
+                    logo = load_team_logo(team2_data['teamLogo'])
+                    if logo:
+                        st.image(logo, width=150)
+            
+            # Display head-to-head prediction
+            display_head_to_head(team1, team2, team1_data, team2_data, team_data, model_data)
+        else:
+            st.warning("Please select two different teams")
+    
+    # ...existing code...
+
+# ...existing code...
+
+def display_sim_your_own_bracket(playoff_matchups, team_data, model_data):
+    """
+    Display an interactive bracket simulation where users can run their own bracket simulations
+    and track the results across multiple runs.
+    
+    Args:
+        playoff_matchups: Dictionary with first round playoff matchups
+        team_data: DataFrame with team data
+        model_data: Dictionary with model data
+    """
+    st.write("""
+    Run your own bracket simulations and track the results. Each time you click "Simulate Bracket",
+    we'll simulate one complete playoff tournament from the first round through the Stanley Cup Final.
+    """)
+    
+    # Initialize session state variables for tracking simulation history
+    if 'user_sim_count' not in st.session_state:
+        st.session_state.user_sim_count = 0
+    if 'user_sim_results' not in st.session_state:
+        st.session_state.user_sim_results = {}
+    if 'user_sim_history' not in st.session_state:
+        st.session_state.user_sim_history = []
+    
+    # Create columns for actions
+    col1, col2 = st.columns([1, 3])
+    
+    with col1:
+        # Button to run a new simulation
+        if st.button("🏆 Simulate Bracket", key="run_sim_button"):
+            with st.spinner("Simulating playoff bracket..."):
+                # Run a single simulation
+                sim_result = simulate_single_bracket(playoff_matchups, team_data, model_data)
+                
+                if sim_result:
+                    # Increment counter
+                    st.session_state.user_sim_count += 1
+                    
+                    # Add to simulation history
+                    sim_result['sim_num'] = st.session_state.user_sim_count
+                    st.session_state.user_sim_history.append(sim_result)
+                    
+                    # Update team statistics in aggregated results
+                    for team, result in sim_result['results'].items():
+                        if team not in st.session_state.user_sim_results:
+                            st.session_state.user_sim_results[team] = {
+                                'team': team,
+                                'team_name': result['team_name'],
+                                'round_1': 0,
+                                'round_2': 0,
+                                'conf_final': 0,
+                                'final': 0,
+                                'champion': 0,
+                                'total_sims': 0
+                            }
+                        
+                        # Update counters
+                        st.session_state.user_sim_results[team]['total_sims'] += 1
+                        for round_key, advanced in result.items():
+                            if round_key in ['round_1', 'round_2', 'conf_final', 'final', 'champion'] and advanced:
+                                st.session_state.user_sim_results[team][round_key] += 1
+    
+    with col2:
+        # Show simulation count and clear button
+        if st.session_state.user_sim_count > 0:
+            st.write(f"**{st.session_state.user_sim_count}** bracket simulations run")
+            
+            # Add clear button inline
+            if st.button("Clear Results", key="clear_results_button"):
+                st.session_state.user_sim_count = 0
+                st.session_state.user_sim_results = {}
+                st.session_state.user_sim_history = []
+                st.experimental_rerun()
+    
+    # Display current simulation results if any
+    if st.session_state.user_sim_count > 0:
+        # Display the latest simulation result
+        latest_sim = st.session_state.user_sim_history[-1]
+        
+        st.subheader(f"Simulation #{latest_sim['sim_num']} Results")
+        
+        # Create a visual bracket representation
+        display_bracket_visual(latest_sim)
+        
+        # Display aggregated results table
+        st.subheader("Aggregated Results")
+        
+        # Convert results dict to DataFrame for display
+        results_df = pd.DataFrame(list(st.session_state.user_sim_results.values()))
+        
+        # Calculate percentages
+        for col in ['round_1', 'round_2', 'conf_final', 'final', 'champion']:
+            if col in results_df.columns:
+                results_df[f"{col}_pct"] = (results_df[col] / results_df['total_sims'] * 100).round(1)
+        
+        # Sort by championship percentage
+        results_df = results_df.sort_values('champion_pct', ascending=False)
+        
+        # Reformat for display
+        display_df = results_df.copy()
+        display_df['Round 1'] = display_df['round_1_pct'].astype(str) + '%'
+        display_df['Round 2'] = display_df['round_2_pct'].astype(str) + '%'
+        display_df['Conf Final'] = display_df['conf_final_pct'].astype(str) + '%'
+        display_df['Finals'] = display_df['final_pct'].astype(str) + '%'
+        display_df['Champion'] = display_df['champion_pct'].astype(str) + '%'
+        
+        # Display table with team results
+        st.table(display_df[['team_name', 'Round 1', 'Round 2', 'Conf Final', 'Finals', 'Champion']])
+        
+        # Show simulation history
+        with st.expander("Simulation History"):
+            # Create tabs for different simulations
+            num_sims_to_show = min(5, len(st.session_state.user_sim_history))
+            if num_sims_to_show > 0:
+                sim_tabs = st.tabs([f"Sim #{sim['sim_num']}" for sim in st.session_state.user_sim_history[-num_sims_to_show:]])
+                
+                # Display each simulation
+                for i, tab in enumerate(sim_tabs):
+                    with tab:
+                        sim_idx = len(st.session_state.user_sim_history) - num_sims_to_show + i
+                        sim = st.session_state.user_sim_history[sim_idx]
+                        st.write(f"**Playoff Path:**")
+                        
+                        # Show the bracket progression
+                        for round_name, matchups in sim['bracket'].items():
+                            st.write(f"**{round_name}:**")
+                            for matchup in matchups:
+                                st.write(f"- {matchup['winner']} defeated {matchup['loser']}")
+                        
+                        st.write(f"**Champion:** {sim['champion']}")
+    else:
+        st.info("Click the 'Simulate Bracket' button to run a playoff simulation.")
+
+def simulate_single_bracket(playoff_matchups, team_data, model_data):
+    """
+    Simulate a single playoff bracket from start to finish
+    
+    Args:
+        playoff_matchups: Dictionary with playoff matchups
+        team_data: DataFrame with team data
+        model_data: Dictionary with model data
+        
+    Returns:
+        dict: Results of the simulation
+    """
+    if not playoff_matchups:
+        st.error("No playoff matchups available to simulate.")
+        return None
+    
+    # Initialize tracking dictionaries
+    team_results = {}
+    bracket_progression = {
+        'First Round': [],
+        'Second Round': [],
+        'Conference Finals': [],
+        'Stanley Cup Final': []
+    }
+    
+    # Initialize all playoff teams
+    for conference, matchups in playoff_matchups.items():
+        for series_id, matchup in matchups.items():
+            top_seed = matchup['top_seed']['teamAbbrev']
+            bottom_seed = matchup['bottom_seed']['teamAbbrev']
+            
+            # Add teams if not already present
+            for team, team_data_dict in [
+                (top_seed, matchup['top_seed']), 
+                (bottom_seed, matchup['bottom_seed'])
+            ]:
+                if team not in team_results:
+                    team_results[team] = {
+                        'team_name': team_data_dict['teamName'],
+                        'conference': conference,
+                        'division': team_data_dict.get('division', 'Unknown'),
+                        'round_1': False,
+                        'round_2': False,
+                        'conf_final': False,
+                        'final': False,
+                        'champion': False
+                    }
+
+    # FIRST ROUND
+    round_1_winners = {}
+    for conference, matchups in playoff_matchups.items():
+        round_1_winners[conference] = {}
+        
+        for series_id, matchup in matchups.items():
+            # Create matchup data
+            matchup_df = create_matchup_data(matchup['top_seed'], matchup['bottom_seed'], team_data)
+            
+            # Simulate the series
+            if not matchup_df.empty:
+                # Get win probability
+                win_prob = get_series_win_probability(matchup_df, model_data)
+                
+                # Determine the winner
+                higher_seed_wins = np.random.random() < win_prob
+                
+                top_seed_abbrev = matchup['top_seed']['teamAbbrev']
+                bottom_seed_abbrev = matchup['bottom_seed']['teamAbbrev']
+                winner_abbrev = top_seed_abbrev if higher_seed_wins else bottom_seed_abbrev
+                loser_abbrev = bottom_seed_abbrev if higher_seed_wins else top_seed_abbrev
+                
+                # Store results
+                winner = matchup['top_seed'] if higher_seed_wins else matchup['bottom_seed']
+                loser = matchup['bottom_seed'] if higher_seed_wins else matchup['top_seed']
+                
+                # Update team advancement record
+                team_results[winner_abbrev]['round_1'] = True
+                
+                # Store winner for next round
+                round_1_winners[conference][series_id] = {
+                    'team': winner,
+                    'original_matchup': series_id
+                }
+                
+                # Track in bracket progression
+                bracket_progression['First Round'].append({
+                    'winner': team_results[winner_abbrev]['team_name'],
+                    'loser': team_results[loser_abbrev]['team_name'],
+                    'conference': conference,
+                    'series_id': series_id
+                })
+    
+    # SECOND ROUND (Division Finals)
+    round_2_winners = {}
+    for conference, r1_winners in round_1_winners.items():
+        round_2_winners[conference] = {}
+        
+        # Extract division information from series_ids
+        divisions = set()
+        for key in r1_winners.keys():
+            if len(key) >= 1 and key[0].isalpha():
+                divisions.add(key[0])
+        
+        # Create second round matchups
+        for division in divisions:
+            # Find matchup winners from this division's first round
+            div_winners = [r1_winners[k] for k in r1_winners if k.startswith(division)]
+            
+            if len(div_winners) >= 2:  # Need at least two teams for a matchup
+                # Identify teams
+                team1 = div_winners[0]['team']
+                team2 = div_winners[1]['team']
+                
+                # Determine seeding
+                div_rank1 = team1.get('division_rank', 99)
+                div_rank2 = team2.get('division_rank', 99)
+                
+                if 'wildcard_rank' in team1:
+                    div_rank1 = 3 + team1['wildcard_rank']
+                
+                if 'wildcard_rank' in team2:
+                    div_rank2 = 3 + team2['wildcard_rank']
+                
+                # Determine seeds based on ranks
+                if div_rank1 <= div_rank2:  # Lower number is better rank
+                    top_seed = team1
+                    bottom_seed = team2
+                else:
+                    top_seed = team2
+                    bottom_seed = team1
+                
+                # Create matchup data
+                matchup_df = create_matchup_data(top_seed, bottom_seed, team_data)
+                
+                # Simulate the series
+                if not matchup_df.empty:
+                    # Get win probability
+                    win_prob = get_series_win_probability(matchup_df, model_data)
+                    
+                    # Determine the winner
+                    higher_seed_wins = np.random.random() < win_prob
+                    
+                    top_seed_abbrev = top_seed['teamAbbrev']
+                    bottom_seed_abbrev = bottom_seed['teamAbbrev']
+                    winner_abbrev = top_seed_abbrev if higher_seed_wins else bottom_seed_abbrev
+                    loser_abbrev = bottom_seed_abbrev if higher_seed_wins else top_seed_abbrev
+                    
+                    # Store results
+                    winner = top_seed if higher_seed_wins else bottom_seed
+                    loser = bottom_seed if higher_seed_wins else top_seed
+                    
+                    # Update team advancement record
+                    team_results[winner_abbrev]['round_2'] = True
+                    
+                    # Store winner for next round
+                    round_2_winners[conference][f"{division}_final"] = {
+                        'team': winner,
+                        'division': division
+                    }
+                    
+                    # Track in bracket progression
+                    bracket_progression['Second Round'].append({
+                        'winner': team_results[winner_abbrev]['team_name'],
+                        'loser': team_results[loser_abbrev]['team_name'],
+                        'conference': conference,
+                        'division': division
+                    })
+    
+    # CONFERENCE FINALS
+    conf_winners = {}
+    for conference, r2_winners in round_2_winners.items():
+        if len(r2_winners) >= 2:  # Make sure we have both divisional final results
+            # Get the two division winners
+            div_winners = list(r2_winners.values())
+            
+            if len(div_winners) == 2:
+                team1 = div_winners[0]['team']
+                team2 = div_winners[1]['team']
+                
+                # Determine seeding (similar to above)
+                div_rank1 = team1.get('division_rank', 99)
+                div_rank2 = team2.get('division_rank', 99)
+                
+                if 'wildcard_rank' in team1:
+                    div_rank1 = 3 + team1['wildcard_rank']
+                
+                if 'wildcard_rank' in team2:
+                    div_rank2 = 3 + team2['wildcard_rank']
+                
+                # Use points as tiebreaker if ranks are equal
+                if div_rank1 == div_rank2:
+                    team1_data_df = team_data[team_data['teamAbbrev'] == team1['teamAbbrev']]
+                    team2_data_df = team_data[team_data['teamAbbrev'] == team2['teamAbbrev']]
+                    
+                    points1 = team1_data_df['points'].iloc[0] if not team1_data_df.empty and 'points' in team1_data_df.columns else 0
+                    points2 = team2_data_df['points'].iloc[0] if not team2_data_df.empty and 'points' in team2_data_df.columns else 0
+                    
+                    if points1 > points2:
+                        top_seed = team1
+                        bottom_seed = team2
+                    else:
+                        top_seed = team2
+                        bottom_seed = team1
+                else:
+                    top_seed = team1 if div_rank1 < div_rank2 else team2
+                    bottom_seed = team2 if div_rank1 < div_rank2 else team1
+                
+                # Create matchup data
+                matchup_df = create_matchup_data(top_seed, bottom_seed, team_data)
+                
+                # Simulate the series
+                if not matchup_df.empty:
+                    # Get win probability
+                    win_prob = get_series_win_probability(matchup_df, model_data)
+                    
+                    # Determine the winner
+                    higher_seed_wins = np.random.random() < win_prob
+                    
+                    top_seed_abbrev = top_seed['teamAbbrev']
+                    bottom_seed_abbrev = bottom_seed['teamAbbrev']
+                    winner_abbrev = top_seed_abbrev if higher_seed_wins else bottom_seed_abbrev
+                    loser_abbrev = bottom_seed_abbrev if higher_seed_wins else top_seed_abbrev
+                    
+                    # Store results
+                    winner = top_seed if higher_seed_wins else bottom_seed
+                    loser = bottom_seed if higher_seed_wins else top_seed
+                    
+                    # Update team advancement record
+                    team_results[winner_abbrev]['conf_final'] = True
+                    
+                    # Store winner for final
+                    conf_winners[conference] = {
+                        'team': winner,
+                        'conference': conference
+                    }
+                    
+                    # Track in bracket progression
+                    bracket_progression['Conference Finals'].append({
+                        'winner': team_results[winner_abbrev]['team_name'],
+                        'loser': team_results[loser_abbrev]['team_name'],
+                        'conference': conference
+                    })
+    
+    # STANLEY CUP FINAL
+    champion_abbrev = None
+    if len(conf_winners) == 2:
+        # Get the two conference champions
+        conf_champs = list(conf_winners.values())
+        
+        if len(conf_champs) == 2:
+            team1 = conf_champs[0]['team']
+            team2 = conf_champs[1]['team']
+            
+            # Determine home ice advantage based on regular season points
+            team1_data_df = team_data[team_data['teamAbbrev'] == team1['teamAbbrev']]
+            team2_data_df = team_data[team_data['teamAbbrev'] == team2['teamAbbrev']]
+            
+            points1 = team1_data_df['points'].iloc[0] if not team1_data_df.empty and 'points' in team1_data_df.columns else 0
+            points2 = team2_data_df['points'].iloc[0] if not team2_data_df.empty and 'points' in team2_data_df.columns else 0
+            
+            if points1 >= points2:
+                top_seed = team1
+                bottom_seed = team2
+            else:
+                top_seed = team2
+                bottom_seed = team1
+            
+            # Create matchup data
+            matchup_df = create_matchup_data(top_seed, bottom_seed, team_data)
+            
+            # Simulate the series
+            if not matchup_df.empty:
+                # Get win probability
+                win_prob = get_series_win_probability(matchup_df, model_data)
+                
+                # Determine the winner
+                higher_seed_wins = np.random.random() < win_prob
+                
+                top_seed_abbrev = top_seed['teamAbbrev']
+                bottom_seed_abbrev = bottom_seed['teamAbbrev']
+                winner_abbrev = top_seed_abbrev if higher_seed_wins else bottom_seed_abbrev
+                loser_abbrev = bottom_seed_abbrev if higher_seed_wins else top_seed_abbrev
+                
+                # Store results
+                winner = top_seed if higher_seed_wins else bottom_seed
+                loser = bottom_seed if higher_seed_wins else top_seed
+                
+                # Update team advancement record
+                team_results[winner_abbrev]['final'] = True
+                team_results[winner_abbrev]['champion'] = True
+                team_results[loser_abbrev]['final'] = True
+                
+                # Track in bracket progression and set champion
+                bracket_progression['Stanley Cup Final'].append({
+                    'winner': team_results[winner_abbrev]['team_name'],
+                    'loser': team_results[loser_abbrev]['team_name']
+                })
+                
+                champion_abbrev = winner_abbrev
+    
+    # Prepare and return the simulation result
+    return {
+        'results': team_results,
+        'bracket': bracket_progression,
+        'champion': team_results[champion_abbrev]['team_name'] if champion_abbrev else "No champion determined"
+    }
+
+def get_series_win_probability(matchup_df, model_data):
+    """Calculate series win probability using available models"""
+    win_prob = 0.5  # Default probability
+    
+    # Try to use models if available
+    if model_data and not matchup_df.empty:
+        try:
+            # Use LR model if available
+            if 'lr' in model_data and 'model' in model_data['lr'] and 'features' in model_data['lr']:
+                lr_features = [feat for feat in model_data['lr']['features'] if feat in matchup_df.columns]
+                
+                if len(lr_features) == len(model_data['lr']['features']):
+                    lr_prob = model_data['lr']['model'].predict_proba(matchup_df[lr_features])[:, 1][0]
+                    win_prob = lr_prob
+            
+            # Use XGB model if available
+            if 'xgb' in model_data and 'model' in model_data['xgb'] and 'features' in model_data['xgb']:
+                xgb_features = [feat for feat in model_data['xgb']['features'] if feat in matchup_df.columns]
+                
+                if len(xgb_features) == len(model_data['xgb']['features']):
+                    xgb_prob = model_data['xgb']['model'].predict_proba(matchup_df[xgb_features])[:, 1][0]
+                    
+                    # Use ensemble if both models available
+                    if win_prob != 0.5:
+                        win_prob = (win_prob + xgb_prob) / 2  # Ensemble
+                    else:
+                        win_prob = xgb_prob
+            
+            # Fallback to points difference
+            if win_prob == 0.5 and 'points_diff' in matchup_df.columns:
+                points_diff = matchup_df['points_diff'].iloc[0]
+                win_prob = 1 / (1 + np.exp(-0.05 * points_diff))
+        except Exception as e:
+            st.warning(f"Error calculating win probability, using default: {str(e)}")
+    
+    return win_prob
+
+def display_bracket_visual(sim_result):
+    """
+    Display a visual representation of a simulated playoff bracket
+    
+    Args:
+        sim_result: Dictionary with simulation results
+    """
+    # Display the champion prominently
+    champion = sim_result['champion']
+    st.success(f"🏆 **Stanley Cup Champion: {champion}**")
+    
+    # Create a visual representation of the playoff bracket
+    # Use columns to organize the rounds
+    col1, col2, col3, col4 = st.columns([1, 1, 1, 1])
+    
+    # First Round
+    with col1:
+        st.markdown("### First Round")
+        for matchup in sim_result['bracket']['First Round']:
+            with st.container():
+                st.markdown(f"**{matchup['winner']}** ✓")
+                st.markdown(f"{matchup['loser']}")
+                st.markdown("---")
+    
+    # Second Round
+    with col2:
+        st.markdown("### Second Round")
+        for matchup in sim_result['bracket']['Second Round']:
+            with st.container():
+                st.markdown(f"**{matchup['winner']}** ✓")
+                st.markdown(f"{matchup['loser']}")
+                st.markdown("---")
+    
+    # Conference Finals
+    with col3:
+        st.markdown("### Conference Finals")
+        for matchup in sim_result['bracket']['Conference Finals']:
+            with st.container():
+                st.markdown(f"**{matchup['winner']}** ✓")
+                st.markdown(f"{matchup['loser']}")
+                st.markdown("---")
+    
+    # Stanley Cup Final
+    with col4:
+        st.markdown("### Stanley Cup Final")
+        if sim_result['bracket']['Stanley Cup Final']:
+            matchup = sim_result['bracket']['Stanley Cup Final'][0]
+            with st.container():
+                st.markdown(f"**{matchup['winner']}** 🏆")
+                st.markdown(f"{matchup['loser']}")
+                st.markdown("---")
+
+def display_about_page(model_data):
+    """Display enhanced about page with model information and app details"""
+    st.subheader("About the NHL Playoff Predictor")
+    
+    st.write("""
+    This application predicts NHL playoff outcomes by leveraging machine learning models trained on historical playoff
+    data combined with current season team statistics and advanced analytics metrics.
+    
+    The prediction system uses an ensemble approach that combines:
+    1. A logistic regression model capturing linear relationships between features
+    2. An XGBoost model that identifies complex, non-linear patterns in the data
+    3. Home ice advantage adjustment based on historical playoff performance
+    """)
+    
+    # Model information section
+    st.subheader("Model Information")
+    
+    # Create columns to display model info side by side
+    col1, col2 = st.columns(2)
+    
+    with col1:
+        st.write("**Logistic Regression Model**")
+        if model_data and 'lr' in model_data:
+            lr_model = model_data['lr']
+            st.write(f"Features: {len(lr_model.get('features', []))} input variables")
+            
+            top_features = []
+            if 'coefficients' in lr_model:
+                top_features = [f"{feat}: {coef:.4f}" for feat, coef in lr_model['coefficients'][:5]]
+            
+            if top_features:
+                st.write("Top 5 features by importance:")
+                for feat in top_features:
+                    st.write(f"- {feat}")
+            else:
+                st.write("Model feature importance not available")
+        else:
+            st.write("Logistic Regression model not loaded")
+    
+    with col2:
+        st.write("**XGBoost Model**")
+        if model_data and 'xgb' in model_data:
+            xgb_model = model_data['xgb']
+            st.write(f"Features: {len(xgb_model.get('features', []))} input variables")
+            
+            top_features = []
+            if 'importance' in xgb_model:
+                top_features = [f"{feat}: {imp:.4f}" for feat, imp in xgb_model['importance'][:5]]
+            
+            if top_features:
+                st.write("Top 5 features by importance:")
+                for feat in top_features:
+                    st.write(f"- {feat}")
+            else:
+                st.write("Model feature importance not available")
+        else:
+            st.write("XGBoost model not loaded")
+    
+    # Key features section
+    st.subheader("Key Features Used")
+    
+    feature_categories = {
+        "Team Performance": [
+            "Goal differential per game",
+            "Points percentage",
+            "Regulation wins (home and road)",
+            "Win streaks and performance trends"
+        ],
+        "Special Teams": [
+            "Power play percentage (relative to league average)",
+            "Penalty kill percentage (relative to league average)",
+            "Special teams composite score",
+            "Short-handed goals"
+        ],
+        "Advanced Metrics": [
+            "Expected goals percentage (5v5)",
+            "Corsi and Fenwick percentages",
+            "High-danger chances for/against",
+            "Possession-adjusted defensive metrics"
+        ],
+        "Playoff Experience": [
+            "Recent playoff performance (weighted)",
+            "Previous playoff rounds won",
+            "Experience in elimination games"
+        ]
+    }
+    
+    # Create tabs for feature categories
+    category_tabs = st.tabs(list(feature_categories.keys()))
+    
+    # Fill each tab with corresponding features
+    for tab, category in zip(category_tabs, feature_categories.keys()):
+        with tab:
+            for feature in feature_categories[category]:
+                st.write(f"• {feature}")
+    
+    # Data sources section
+    st.subheader("Data Sources")
+    st.write("""
+    - Team statistics: NHL API (real-time data)
+    - Advanced metrics: MoneyPuck (updated daily)
+    - Historical playoff data (2005-present): Used for model training and validation
+    """)
+    
+    # Prediction methodology
+    st.subheader("Prediction Methodology")
+    st.write("""
+    For each matchup, the application:
+    1. **Data Collection**: Gathers current team statistics and advanced metrics
+    2. **Feature Engineering**: Calculates derived features (e.g., relative metrics, adjusted rates)
+    3. **Model Prediction**: Generates independent predictions from both the logistic regression and XGBoost models
+    4. **Ensemble Prediction**: Combines model predictions with appropriate weighting
+    5. **Home Ice Adjustment**: Applies adjustment based on historical home ice advantage
+    6. **Monte Carlo Simulation**: Simulates the series thousands of times to account for randomness
+    
+    The predicted win probability represents the percentage of simulations in which a team wins the series.
+    """)
+    
+    # Limitations and caveats
+    st.expander("Limitations and Caveats").write("""
+    - Predictions are based on statistical patterns and cannot account for all factors (e.g., injuries, coaching changes)
+    - The model assumes that historical patterns continue to be relevant for current matchups
+    - Advanced metrics may have limited predictive power due to the inherent randomness in playoff hockey
+    - Home ice advantage is applied as a uniform adjustment based on historical averages
+    """)
+    
+    # App information
+    st.subheader("Application Information")
+    st.write("""
+    - Data refreshed: Once per day (cached for 24 hours)
+    - Default simulation count: 10,000 iterations per matchup
+    - Model ensemble: Logistic Regression + XGBoost with equal weighting
+    - Developed with: Streamlit, pandas, numpy, scikit-learn, XGBoost, matplotlib
+    """)
+    
+    # Version and credits footer
+    st.markdown("---")
+    st.markdown("""
+    <div style="text-align: center;">
+    <p>NHL Playoff Predictor v1.0.0</p>
+    <p>© 2023-2024 | All NHL team names, logos and data are property of the NHL and their respective teams</p>
+    </div>
+    """, unsafe_allow_html=True)
+
+# Fix the main function to properly include all 5 pages
+def main():
+    # App title and description
+    st.title("NHL Playoff Predictor")
+    st.write("Predict playoff outcomes based on team statistics and advanced metrics")
+    
+    # Sidebar for navigation
+    st.sidebar.title("Navigation")
+    page = st.sidebar.radio("Select a page", [
+        "First Round Matchups", 
+        "Full Simulation Results", 
+        "Head-to-Head Comparison", 
+        "Sim Your Own Bracket",
+        "About"
+    ])
+    
+    # Get data
+    with st.spinner("Fetching NHL data..."):
+        # Get standings data
+        standings_data = get_standings_data()
+        standings_df = process_standings_data(standings_data)
+        
+        # Get team stats data
+        stats_data = get_team_stats_data()
+        stats_df = process_team_stats_data(stats_data)
+        
+        # Get advanced stats data
+        advanced_stats_df = get_advanced_stats_data()
+        
+        # Combine standings and stats data
+        if not standings_df.empty and not stats_df.empty:
+            # Make sure season columns are strings
+            standings_df['season'] = standings_df['season'].astype(str)
+            stats_df['season'] = stats_df['season'].astype(str)
+            
+            # First merge standings and stats data
+            team_data = pd.merge(standings_df, stats_df, 
+                                 left_on=['season', 'teamName'], 
+                                 right_on=['season', 'teamName'], 
+                                 how='left')
+            
+            # Merge with advanced stats if available
+            if not advanced_stats_df.empty:
+                # Make sure season columns have the same format
+                if 'season' in advanced_stats_df.columns:
+                    # Convert season from "2024" to "20242025" format if needed
+                    advanced_stats_df['season'] = advanced_stats_df['season'].astype(str).apply(
+                        lambda x: f"{x}{int(x)+1}" if len(x) == 4 and x.isdigit() else x
+                    )
+                    advanced_stats_df['season'] = advanced_stats_df['season'].astype(str)
+                
+                # Perform the merge with the correct columns
+                team_data = pd.merge(team_data, advanced_stats_df, 
+                                     left_on=['season', 'teamAbbrev'],
+                                     right_on=['season', 'team'],
+                                     how='left')
+            
+            # Engineer features for prediction
+            team_data = engineer_features(team_data)
+            
+            # Add playoff history metrics
+            team_data = add_playoff_history_metrics(team_data)
+        else:
+            team_data = pd.DataFrame()
+    
+    # Load models
+    model_data = load_models()
+    
+    # Determine playoff teams and create matchups
+    playoff_matchups = determine_playoff_teams(standings_df)
+    
+    # Add model info to sidebar
+    if model_data:
+        st.sidebar.title("Model Information")
+        st.sidebar.write(f"Model mode: {model_data.get('mode', 'default')}")
+        st.sidebar.write(f"Home ice advantage: {model_data.get('home_ice_boost', 0.039)*100:.1f}%")
+    
+    # First Round Matchups page
+    if page == "First Round Matchups":
+        st.header("First Round Playoff Matchups")
+        display_playoff_bracket(playoff_matchups, team_data, model_data)
+    
+    elif page == "Full Simulation Results":
+        st.header("Full Playoff Simulation Results")
+        
+        # Simulation options in sidebar
+        st.sidebar.subheader("Simulation Settings")
+        n_simulations = st.sidebar.slider("Number of simulations", 1000, 20000, 10000, 1000)
+        
+        # Run the simulation once per day (cached)
+        if playoff_matchups and not team_data.empty:
+            # Check if we have cached simulation results
+            sim_results_key = f"sim_results_{season_str}"
+            if sim_results_key in st.session_state and st.session_state[sim_results_key].get('n_simulations') == n_simulations:
+                bracket_results = st.session_state[sim_results_key]['results']
+                st.success(f"Using cached simulation results ({n_simulations} simulations)")
+            else:
+                # Run new simulation
+                st.info(f"Running new simulation with {n_simulations} iterations...")
+                bracket_results = run_full_playoff_simulation(playoff_matchups, team_data, model_data, n_simulations)
+                
+                # Cache the results in session state
+                st.session_state[sim_results_key] = {
+                    'results': bracket_results,
+                    'n_simulations': n_simulations,
+                    'timestamp': datetime.now()
+                }
+                
+                # Save in another variable for reference in other pages
+                st.session_state['recent_simulations'] = bracket_results
+                st.session_state['sim_count'] = n_simulations
+            
+            # Display comprehensive simulation results
+            display_simulation_results(bracket_results, n_simulations)
+        else:
+            st.error("Playoff matchups or team data not available for simulation")
+    
+    # Head-to-Head Comparison page
+    elif page == "Head-to-Head Comparison":
+        st.header("Team Head-to-Head Comparison")
+        
+        st.write("""
+        Compare any two teams in a hypothetical playoff matchup. The first team selected is considered 
+        the higher seed with home ice advantage.
+        """)
+        
+        # Team selection
+        st.subheader("Select Teams to Compare")
+        col1, col2 = st.columns(2)
+        
+        with col1:
+            team1 = st.selectbox("Select Home Team", sorted(team_data['teamName'].unique()), key="team1")
+        
+        with col2:
+            # Filter to exclude team1
+            available_teams = sorted([team for team in team_data['teamName'].unique() if team != team1])
+            team2 = st.selectbox("Select Road Team", available_teams, key="team2")
+        
+        # Display team comparison if two different teams are selected
+        if team1 != team2:
+            team1_data = team_data[team_data['teamName'] == team1].iloc[0]
+            team2_data = team_data[team_data['teamName'] == team2].iloc[0]
+            
+            # Display team logos if available
+            col1, col2 = st.columns(2)
+            with col1:
+                st.subheader(team1)
+                if 'teamLogo' in team1_data and team1_data['teamLogo']:
+                    logo = load_team_logo(team1_data['teamLogo'])
+                    if logo:
+                        st.image(logo, width=150)
+            
+            with col2:
+                st.subheader(team2)
+                if 'teamLogo' in team2_data and team2_data['teamLogo']:
+                    logo = load_team_logo(team2_data['teamLogo'])
+                    if logo:
+                        st.image(logo, width=150)
+            
+            # Display head-to-head prediction
+            display_head_to_head(team1, team2, team1_data, team2_data, team_data, model_data)
+        else:
+            st.warning("Please select two different teams")
+            
+    elif page == "Sim Your Own Bracket":
+        st.header("Simulate Your Own Playoff Bracket")
+        display_sim_your_own_bracket(playoff_matchups, team_data, model_data)
+        
+    elif page == "About":
+        st.header("About the NHL Playoff Predictor")
+        display_about_page(model_data)
+
+# Add missing function to run full playoff simulation
+def run_full_playoff_simulation(playoff_matchups, team_data, model_data, n_simulations=10000):
+    """
+    Run a full playoff bracket simulation with comprehensive results
+    
+    Args:
+        playoff_matchups: Dictionary with playoff matchups
+        team_data: DataFrame with team stats and features
+        model_data: Dictionary with model information
+        n_simulations: Number of simulations to run (default: 10,000)
+        
+    Returns:
+        dict: Dictionary with simulation results
+    """
+    # Call the comprehensive simulation function
+    with st.spinner(f"Running {n_simulations} playoff simulations..."):
+        return simulate_playoff_bracket(playoff_matchups, team_data, model_data, n_simulations, detailed_tracking=True)
+
+# Add the missing display_simulation_results function which is referenced but undefined
+def display_simulation_results(bracket_results, n_simulations):
+    """
+    Display comprehensive simulation results with visualizations
+    
+    Args:
+        bracket_results: Dictionary with simulation results
+        n_simulations: Number of simulations that were run
+    """
+    if not bracket_results or 'team_advancement' not in bracket_results:
+        st.error("No simulation results available")
+        return
+    
+    # Get team advancement data
+    results_df = bracket_results['team_advancement'].copy()
+    
+    # Convert advancement columns to percentages
+    for col in ['round_1', 'round_2', 'conf_final', 'final', 'champion']:
+        if col in results_df.columns:
+            results_df[col] = results_df[col] * 100
+    
+    # Display Stanley Cup championship odds
+    st.subheader("Stanley Cup Championship Odds")
+    
+    # Create two columns for chart and table
+    chart_col, table_col = st.columns([3, 2])
+    
+    with chart_col:
+        # Create a bar chart of Stanley Cup odds
+        fig, ax = plt.subplots(figsize=(10, 8))
+        top_teams = results_df.sort_values('champion', ascending=False).head(16)  # Show playoff teams
+        
+        # Create horizontal bar chart with team names
+        bars = ax.barh(top_teams['teamName'], top_teams['champion'], color='lightblue')
+        
+        # Add percentage labels to bars
+        for bar in bars:
+            width = bar.get_width()
+            label_x_pos = width + 0.5
+            ax.text(label_x_pos, bar.get_y() + bar.get_height()/2, f'{width:.1f}%', 
+                   va='center', fontsize=10)
+        
+        ax.set_xlabel('Championship Probability (%)')
+        ax.set_title(f'Stanley Cup Championship Odds (Based on {n_simulations} Simulations)')
+        ax.set_xlim(0, max(top_teams['champion']) * 1.1)  # Add some padding
+        
+        # Remove top and right spines
+        ax.spines['top'].set_visible(False)
+        ax.spines['right'].set_visible(False)
+        
+        st.pyplot(fig)
+    
+    with table_col:
+        # Display the table with color coding
+        # Rename columns for better display
+        display_df = results_df.copy()
+        column_mapping = {
+            'teamName': 'Team',
+            'champion': 'Cup %',
+            'final': 'Finals %',
+            'conf_final': 'Conf Finals %',
+            'round_2': 'Round 2 %',
+            'round_1': 'Round 1 %',
+            'avg_games_played': 'Avg Games'
+        }
+        
+        # Rename columns
+        display_df = display_df.rename(columns=column_mapping)
+        
+        # Order columns as desired
+        display_columns = ['Team', 'Cup %', 'Finals %', 'Conf Finals %', 'Round 2 %', 'Round 1 %', 'Avg Games']
+        available_columns = [col for col in display_columns if col in display_df.columns]
+        display_df = display_df[available_columns].sort_values('Cup %', ascending=False)
+        
+        # Format avg_games_played
+        if 'Avg Games' in display_df.columns:
+            display_df['Avg Games'] = display_df['Avg Games'].round(1)
+        
+        # Display the color-coded table
+        color_columns = [col for col in display_df.columns if '%' in col]
+        st.write("### Playoff Advancement Table")
+        styled_table = display_colored_table(display_df.head(16), color_columns)
+        st.dataframe(styled_table, use_container_width=True)
+    
+    # Create the round-by-round advancement visualization
+    st.subheader("Round-by-Round Advancement")
+    
+    # Create a stacked horizontal bar chart
+    fig, ax = plt.subplots(figsize=(12, 10))
+    
+    # Select playoff teams to plot
+    teams_to_plot = results_df.sort_values('champion', ascending=False).iloc[:16]
+    rounds_to_plot = ['round_1', 'round_2', 'conf_final', 'final', 'champion']
+    round_labels = ['First Round', 'Second Round', 'Conf Finals', 'Stanley Cup Final', 'Champion']
+    colors = ['#1f77b4', '#ff7f0e', '#2ca02c', '#d62728', '#9467bd']
+    
+    # Create stacked bars
+    bottom = np.zeros(len(teams_to_plot))
+    width = 0.6
+    
+    # Plot each round
+    bars = []
+    for i, (col, label) in enumerate(zip(rounds_to_plot, round_labels)):
+        if col in teams_to_plot.columns:
+            bar = ax.barh(teams_to_plot['teamName'], teams_to_plot[col], 
+                          left=0, height=width, label=label, color=colors[i])
+            bars.append(bar)
+    
+    ax.set_xlabel('Probability (%)')
+    ax.set_title('Round-by-Round Playoff Advancement Probabilities')
+    ax.legend(loc='upper right')
+    
+    st.pyplot(fig)
+    
+    # Display detailed matchup information if available
+    if all(key in bracket_results for key in ['round2_matchups', 'conf_final_matchups', 'final_matchups']):
+        # Subheader for potential matchups
+        st.subheader("Most Likely Playoff Matchups")
+        
+        # Create tabs for different rounds
+        round_tabs = st.tabs(["Second Round", "Conference Finals", "Stanley Cup Final"])
+        
+        # Second Round Matchups
+        with round_tabs[0]:
+            col1, col2 = st.columns([3, 2])
+            
+            with col1:
+                # Display the chart
+                fig = display_matchup_charts(bracket_results['round2_matchups'], "Second Round")
+                if fig:
+                    st.pyplot(fig)
+            
+            with col2:
+                # Prepare data for display
+                if not bracket_results['round2_matchups'].empty:
+                    display_df = bracket_results['round2_matchups'].copy()
+                    display_df = display_df[['matchup', 'probability', 'top_seed_win_pct']].sort_values('probability', ascending=False)
+                    display_df.columns = ['Matchup', 'Probability', 'Higher Seed Win %']
+                    
+                    # Display the table
+                    styled_table = display_colored_table(display_df, ['Probability', 'Higher Seed Win %'])
+                    st.dataframe(styled_table, use_container_width=True)
+        
+        # Conference Finals Matchups
+        with round_tabs[1]:
+            col1, col2 = st.columns([3, 2])
+            
+            with col1:
+                # Display the chart
+                fig = display_matchup_charts(bracket_results['conf_final_matchups'], "Conference Finals")
+                if fig:
+                    st.pyplot(fig)
+            
+            with col2:
+                # Prepare data for display
+                if not bracket_results['conf_final_matchups'].empty:
+                    display_df = bracket_results['conf_final_matchups'].copy()
+                    display_df = display_df[['conference', 'matchup', 'probability', 'top_seed_win_pct']].sort_values('probability', ascending=False)
+                    display_df.columns = ['Conference', 'Matchup', 'Probability', 'Higher Seed Win %']
+                    
+                    # Display the table
+                    styled_table = display_colored_table(display_df, ['Probability', 'Higher Seed Win %'])
+                    st.dataframe(styled_table, use_container_width=True)
+        
+        # Stanley Cup Final Matchups
+        with round_tabs[2]:
+            col1, col2 = st.columns([3, 2])
+            
+            with col1:
+                # Display the chart
+                fig = display_matchup_charts(bracket_results['final_matchups'], "Stanley Cup Final")
+                if fig:
+                    st.pyplot(fig)
+            
+            with col2:
+                # Prepare data for display
+                if not bracket_results['final_matchups'].empty:
+                    display_df = bracket_results['final_matchups'].copy()
+                    display_df = display_df[['matchup', 'probability', 'top_seed_win_pct']].sort_values('probability', ascending=False)
+                    display_df.columns = ['Matchup', 'Probability', 'Higher Seed Win %']
+                    
+                    # Display the table
+                    styled_table = display_colored_table(display_df, ['Probability', 'Higher Seed Win %'])
+                    st.dataframe(styled_table, use_container_width=True)
+    
+    # Display most common bracket if available
+    if 'most_common_bracket' in bracket_results:
+        st.subheader("Most Likely Complete Playoff Bracket")
+        most_common = bracket_results['most_common_bracket']
+        
+        # Create an expander to show the details
+        with st.expander(f"Most Common Bracket (Occurred in {most_common['probability']:.1f}% of simulations)"):
+            # Organize by round
+            if most_common['bracket']:
+                rounds = {
+                    "First Round": most_common['bracket'][:8] if len(most_common['bracket']) > 7 else [],
+                    "Second Round": most_common['bracket'][8:12] if len(most_common['bracket']) > 11 else [],
+                    "Conference Finals": most_common['bracket'][12:14] if len(most_common['bracket']) > 13 else [],
+                    "Stanley Cup Final": most_common['bracket'][14:] if len(most_common['bracket']) > 14 else []
+                }
+                
+                # Display each round
+                for round_name, results in rounds.items():
+                    if results:
+                        st.write(f"**{round_name}:**")
+                        for i, result in enumerate(results, 1):
+                            st.write(f"{i}. {result}")
+
+def display_head_to_head(team1, team2, team1_data, team2_data, team_data, model_data):
+    """Display enhanced head-to-head prediction for two teams"""
+    st.subheader("Head-to-Head Prediction")
+    
+    # Create a mock playoff matchup for prediction
+    mock_top_seed = {
+        'teamAbbrev': team1_data['teamAbbrev'],
+        'teamName': team1_data['teamName'],
+        'division_rank': 1  # Mock value
+    }
+    
+    mock_bottom_seed = {
+        'teamAbbrev': team2_data['teamAbbrev'],
+        'teamName': team2_data['teamName'],
+        'division_rank': 2  # Mock value
+    }
+    
+    # Show clear explanation of home ice advantage
+    st.info(f"**Note:** {team1} is considered the home team with home ice advantage in this comparison")
+    
+    # Create matchup data
+    matchup_df = create_matchup_data(mock_top_seed, mock_bottom_seed, team_data)
+    
+    # Check if these teams met in simulations
+    simulation_results = None
+    if 'recent_simulations' in st.session_state:
+        sim_results = st.session_state['recent_simulations']
+        # Look for this matchup in potential matchups data
+        if 'potential_matchups' in sim_results:
+            matchup_key = f"{team1_data['teamAbbrev']}_vs_{team2_data['teamAbbrev']}"
+            alt_matchup_key = f"{team2_data['teamAbbrev']}_vs_{team1_data['teamAbbrev']}"
+            
+            if matchup_key in sim_results['potential_matchups']:
+                simulation_results = sim_results['potential_matchups'][matchup_key]
+            elif alt_matchup_key in sim_results['potential_matchups']:
+                simulation_results = sim_results['potential_matchups'][alt_matchup_key]
+                # Flip the results since teams are reversed
+                if 'probability' in simulation_results:
+                    simulation_results['probability'] = 1 - simulation_results['probability']
+    
+    # Simulate a series between these teams
+    if not matchup_df.empty:
+        sim_result = simulate_playoff_series(matchup_df, model_data)
+        
+        if sim_result:
+            # Create columns for model predictions
+            model_cols = st.columns(4)
+            
+            # Show LR model prediction (raw)
+            with model_cols[0]:
+                lr_prob = sim_result.get('lr_probability', 0.5) * 100
+                st.metric("LR Model", f"{lr_prob:.1f}%")
+                st.caption(f"Logistic Regression (Raw)")
+            
+            # Show XGB model prediction (raw)
+            with model_cols[1]:
+                xgb_prob = sim_result.get('xgb_probability', 0.5) * 100
+                st.metric("XGB Model", f"{xgb_prob:.1f}%")
+                st.caption(f"XGBoost (Raw)")
+            
+            # Show ensemble prediction with home ice boost
+            with model_cols[2]:
+                ensemble_prob = sim_result.get('win_probability', 0.5) * 100
+                st.metric("Ensemble", f"{ensemble_prob:.1f}%")
+                st.caption(f"With Home Ice")
+            
+            # Show simulation result if available
+            with model_cols[3]:
+                if simulation_results and 'probability' in simulation_results:
+                    sim_prob = simulation_results['probability'] * 100
+                    st.metric("Simulation", f"{sim_prob:.1f}%")
+                    st.caption(f"From {st.session_state.get('sim_count', 10000)} sims")
+                else:
+                    st.metric("Simulation", "N/A")
+                    st.caption("Teams did not meet")
+            
+            # Get win probability
+            win_prob = sim_result['win_probability'] * 100
+            predicted_winner = team1 if win_prob >= 50 else team2
+            winner_prob = win_prob if win_prob >= 50 else 100 - win_prob
+            
+            # Display prediction summary
+            st.success(f"**In a playoff series, {predicted_winner} would win {winner_prob:.1f}% of the time**")
+            
+            # Show series outcome distribution
+            if 'win_distribution' in sim_result and sim_result['win_distribution']:
+                st.subheader("Series Outcome Distribution")
+                dist = sim_result['win_distribution']
+                total = sum(dist.values())
+                
+                # Create a DataFrame for better visualization
+                outcome_data = []
+                
+                # Team 1 outcomes
+                for outcome in ['4-0', '4-1', '4-2', '4-3']:
+                    pct = (dist.get(outcome, 0) / total) * 100 if total > 0 else 0
+                    outcome_data.append({
+                        'Team': team1,
+                        'Outcome': outcome,
+                        'Games': 4 if outcome == '4-0' else 5 if outcome == '4-1' else 6 if outcome == '4-2' else 7,
+                        'Probability': pct
+                    })
+                
+                # Team 2 outcomes
+                for team1_outcome, team2_outcome in zip(['0-4', '1-4', '2-4', '3-4'], ['4-0', '4-1', '4-2', '4-3']):
+                    pct = (dist.get(team1_outcome, 0) / total) * 100 if total > 0 else 0
+                    outcome_data.append({
+                        'Team': team2,
+                        'Outcome': team2_outcome,
+                        'Games': 4 if team2_outcome == '4-0' else 5 if team2_outcome == '4-1' else 6 if team2_outcome == '4-2' else 7,
+                        'Probability': pct
+                    })
+                
+                # Convert to DataFrame and display 
+                outcome_df = pd.DataFrame(outcome_data)
+                
+                # Display as a table
+                styled_table = display_colored_table(
+                    outcome_df[['Team', 'Outcome', 'Probability']].sort_values(['Team', 'Games']),
+                    ['Probability'], 
+                    cmap='coolwarm'
+                )
+                st.dataframe(styled_table, use_container_width=True)
+                
+                # Create a bar chart of outcomes
+                fig, ax = plt.subplots(figsize=(10, 6))
+                
+                # Team 1 outcomes in blue
+                team1_data = outcome_df[outcome_df['Team'] == team1]
+                team1_bars = ax.bar(
+                    team1_data['Outcome'], 
+                    team1_data['Probability'], 
+                    color='royalblue', 
+                    alpha=0.7,
+                    label=team1
+                )
+                
+                # Team 2 outcomes in red
+                team2_data = outcome_df[outcome_df['Team'] == team2]
+                team2_bars = ax.bar(
+                    [f"{o} ({team2})" for o in team2_data['Outcome']], 
+                    team2_data['Probability'], 
+                    color='firebrick', 
+                    alpha=0.7,
+                    label=team2
+                )
+                
+                # Add labels on top of bars
+                for bars in [team1_bars, team2_bars]:
+                    for bar in bars:
+                        height = bar.get_height()
+                        ax.text(
+                            bar.get_x() + bar.get_width()/2., 
+                            height + 0.5,
+                            f'{height:.1f}%',
+                            ha='center', 
+                            va='bottom',
+                            fontsize=9
+                        )
+                
+                ax.set_ylabel('Probability (%)')
+                ax.set_title('Series Outcome Probabilities')
+                ax.legend()
+                ax.spines['top'].set_visible(False)
+                ax.spines['right'].set_visible(False)
+                
+                st.pyplot(fig)
+
+    # Display team comparison metrics
+    display_team_comparison_metrics(team1, team2, team1_data, team2_data)
+
+def display_team_comparison_metrics(team1, team2, team1_data, team2_data):
+    """Display comprehensive comparison metrics for two teams"""
+    st.subheader("Team Comparison Metrics")
+    
+    # Define categories and metrics to show
+    metric_categories = {
+        "General": [
+            ("Points", "points", None),
+            ("Goal Differential", "goalDifferential", None),
+            ("GF/G", "goalsFor", lambda x, y: x / y['gamesPlayed'] if 'gamesPlayed' in y else None),
+            ("GA/G", "goalsAgainst", lambda x, y: x / y['gamesPlayed'] if 'gamesPlayed' in y else None)
+        ],
+        "Special Teams": [
+            ("Power Play %", "PP%", None),
+            ("Penalty Kill %", "PK%", None),
+            ("PP Goals", "powerPlayGoals", None),
+            ("SH Goals Against", "shGoalsAgainst", None)
+        ],
+        "Advanced Stats": [
+            ("xGoals %", "xGoalsPercentage", None),
+            ("Corsi %", "corsiPercentage", None),
+            ("Fenwick %", "fenwickPercentage", None),
+            ("High-Danger Chances For", "highDangerShotsFor", None),
+            ("High-Danger Chances Against", "highDangerShotsAgainst", None)
+        ],
+        "Home/Road Performance": [
+            ("Home Win %", "homeWin%", lambda x, y: x / y['gamesPlayed'] if 'gamesPlayed' in y and 'homeWins' in y else None),
+            ("Road Win %", "roadWin%", lambda x, y: x / y['gamesPlayed'] if 'gamesPlayed' in y and 'roadWins' in y else None),
+            ("Home Regulation Wins", "homeRegulationWins", None),
+            ("Road Regulation Wins", "roadRegulationWins", None)
+        ],
+        "Playoff Experience": [
+            ("Playoff Performance", "playoff_performance_score", None),
+            ("Recent Playoff Wins", "weighted_playoff_wins", None),
+            ("Recent Playoff Rounds", "weighted_playoff_rounds", None)
+        ]
+    }
+    
+    # Create tabs for different metric categories
+    category_tabs = st.tabs(list(metric_categories.keys()))
+    
+    # Process each category
+    for i, (category, tab) in enumerate(zip(metric_categories.keys(), category_tabs)):
+        with tab:
+            metrics = metric_categories[category]
+            
+            # Create a DataFrame for this category's metrics
+            comparison_data = []
+            
+            for display_name, col_name, calculator in metrics:
+                # Check if both teams have this metric
+                if col_name in team1_data and col_name in team2_data:
+                    team1_val = team1_data[col_name]
+                    team2_val = team2_data[col_name]
+                    
+                    # Apply custom calculator if provided
+                    if calculator:
+                        team1_val = calculator(team1_val, team1_data)
+                        team2_val = calculator(team2_val, team2_data)
+                    
+                    # Handle null values after calculation
+                    if pd.isna(team1_val) or pd.isna(team2_val):
+                        continue
+                    
+                    # Format values appropriately
+                    if isinstance(team1_val, (float, np.float64)):
+                        # Handle percentage values
+                        if col_name.endswith('%') or 'Percentage' in col_name:
+                            # Convert decimal to percentage if needed
+                            if 0 < team1_val < 1:
+                                team1_val_display = f"{team1_val*100:.1f}%"
+                                team2_val_display = f"{team2_val*100:.1f}%"
+                                # Calculate difference as percentage points
+                                diff = (team1_val - team2_val) * 100
+                            else:
+                                team1_val_display = f"{team1_val:.1f}%"
+                                team2_val_display = f"{team2_val:.1f}%"
+                                diff = team1_val - team2_val
+                        else:
+                            # Format regular numbers
+                            team1_val_display = f"{team1_val:.1f}" if team1_val % 1 != 0 else f"{int(team1_val)}"
+                            team2_val_display = f"{team2_val:.1f}" if team2_val % 1 != 0 else f"{int(team2_val)}"
+                            diff = team1_val - team2_val
+                    else:
+                        # Handle string or other types
+                        team1_val_display = str(team1_val)
+                        team2_val_display = str(team2_val)
+                        diff = 0  # No meaningful difference for non-numeric
+                    
+                    # Add to comparison data
+                    comparison_data.append({
+                        'Metric': display_name,
+                        team1: team1_val_display,
+                        team2: team2_val_display,
+                        'Difference': diff,
+                        'Favors': team1 if diff > 0 else team2 if diff < 0 else "Tie"
+                    })
+            
+            # Display the data if we have any
+            if comparison_data:
+                comparison_df = pd.DataFrame(comparison_data)
+                # Sort metrics alphabetically for consistency
+                comparison_df = comparison_df.sort_values('Metric')
+                
+                # Display the basic comparison table
+                st.table(comparison_df[['Metric', team1, team2]])
+                
+                # Create a horizontal bar chart to show the relative strengths
+                if len(comparison_data) > 0:
+                    # Filter to numeric metrics where we can calculate meaningful differences
+                    numeric_metrics = [data for data in comparison_data if isinstance(data['Difference'], (int, float)) and data['Difference'] != 0]
+                    
+                    if numeric_metrics:
+                        # Convert to DataFrame for plotting
+                        plot_df = pd.DataFrame(numeric_metrics)
+                        
+                        # Sort by absolute difference
+                        plot_df['AbsDiff'] = plot_df['Difference'].abs()
+                        plot_df = plot_df.sort_values('AbsDiff', ascending=True)
+                        
+                        # Create figure
+                        fig_height = max(4, len(plot_df) * 0.4)
+                        fig, ax = plt.subplots(figsize=(10, fig_height))
+                        
+                        # Create colors based on which team is favored
+                        colors = ['royalblue' if row['Favors'] == team1 else 'firebrick' for _, row in plot_df.iterrows()]
+                        
+                        # Create the horizontal bars
+                        bars = ax.barh(plot_df['Metric'], plot_df['Difference'], color=colors)
+                        
+                        # Add a vertical line at 0
+                        ax.axvline(0, color='black', linestyle='-', linewidth=0.5)
+                        
+                        # Add labels for the teams
+                        ax.text(-max(plot_df['AbsDiff'])/2, -0.6, team2 + " ←", ha='center', va='top', fontsize=10, fontweight='bold')
+                        ax.text(max(plot_df['AbsDiff'])/2, -0.6, "→ " + team1, ha='center', va='top', fontsize=10, fontweight='bold')
+                        
+                        # Customize appearance
+                        ax.set_title(f'Relative Team Strengths - {category}')
+                        ax.spines['top'].set_visible(False)
+                        ax.spines['right'].set_visible(False)
+                        
+                        st.pyplot(fig)
+            else:
+                st.write(f"No comparison data available for {category} metrics")
+
+def display_sim_your_own_bracket(playoff_matchups, team_data, model_data):
+    """
+    Display an interactive bracket simulation where users can run their own bracket simulations
+    and track the results across multiple runs.
+    
+    Args:
+        playoff_matchups: Dictionary with first round playoff matchups
+        team_data: DataFrame with team data
+        model_data: Dictionary with model data
+    """
+    st.write("""
+    Run your own bracket simulations and track the results. Each time you click "Simulate Bracket",
+    we'll simulate one complete playoff tournament from the first round through the Stanley Cup Final.
+    """)
+    
+    # Initialize session state variables for tracking simulation history
+    if 'user_sim_count' not in st.session_state:
+        st.session_state.user_sim_count = 0
+    if 'user_sim_results' not in st.session_state:
+        st.session_state.user_sim_results = {}
+    if 'user_sim_history' not in st.session_state:
+        st.session_state.user_sim_history = []
+    
+    # Create columns for actions
+    col1, col2 = st.columns([1, 3])
+    
+    with col1:
+        # Button to run a new simulation
+        if st.button("🏆 Simulate Bracket", key="run_sim_button"):
+            with st.spinner("Simulating playoff bracket..."):
+                # Run a single simulation
+                sim_result = simulate_single_bracket(playoff_matchups, team_data, model_data)
+                
+                if sim_result:
+                    # Increment counter
+                    st.session_state.user_sim_count += 1
+                    
+                    # Add to simulation history
+                    sim_result['sim_num'] = st.session_state.user_sim_count
+                    st.session_state.user_sim_history.append(sim_result)
+                    
+                    # Update team statistics in aggregated results
+                    for team, result in sim_result['results'].items():
+                        if team not in st.session_state.user_sim_results:
+                            st.session_state.user_sim_results[team] = {
+                                'team': team,
+                                'team_name': result['team_name'],
+                                'round_1': 0,
+                                'round_2': 0,
+                                'conf_final': 0,
+                                'final': 0,
+                                'champion': 0,
+                                'total_sims': 0
+                            }
+                        
+                        # Update counters
+                        st.session_state.user_sim_results[team]['total_sims'] += 1
+                        for round_key, advanced in result.items():
+                            if round_key in ['round_1', 'round_2', 'conf_final', 'final', 'champion'] and advanced:
+                                st.session_state.user_sim_results[team][round_key] += 1
+    
+    with col2:
+        # Show simulation count and clear button
+        if st.session_state.user_sim_count > 0:
+            st.write(f"**{st.session_state.user_sim_count}** bracket simulations run")
+            
+            # Add clear button inline
+            if st.button("Clear Results", key="clear_results_button"):
+                st.session_state.user_sim_count = 0
+                st.session_state.user_sim_results = {}
+                st.session_state.user_sim_history = []
+                st.experimental_rerun()
+    
+    # Display current simulation results if any
+    if st.session_state.user_sim_count > 0:
+        # Display the latest simulation result
+        latest_sim = st.session_state.user_sim_history[-1]
+        
+        st.subheader(f"Simulation #{latest_sim['sim_num']} Results")
+        
+        # Create a visual bracket representation
+        display_bracket_visual(latest_sim)
+        
+        # Display aggregated results table
+        st.subheader("Aggregated Results")
+        
+        # Convert results dict to DataFrame for display
+        results_df = pd.DataFrame(list(st.session_state.user_sim_results.values()))
+        
+        # Calculate percentages
+        for col in ['round_1', 'round_2', 'conf_final', 'final', 'champion']:
+            if col in results_df.columns:
+                results_df[f"{col}_pct"] = (results_df[col] / results_df['total_sims'] * 100).round(1)
+        
+        # Sort by championship percentage
+        results_df = results_df.sort_values('champion_pct', ascending=False)
+        
+        # Reformat for display
+        display_df = results_df.copy()
+        display_df['Round 1'] = display_df['round_1_pct'].astype(str) + '%'
+        display_df['Round 2'] = display_df['round_2_pct'].astype(str) + '%'
+        display_df['Conf Final'] = display_df['conf_final_pct'].astype(str) + '%'
+        display_df['Finals'] = display_df['final_pct'].astype(str) + '%'
+        display_df['Champion'] = display_df['champion_pct'].astype(str) + '%'
+        
+        # Display table with team results
+        st.table(display_df[['team_name', 'Round 1', 'Round 2', 'Conf Final', 'Finals', 'Champion']])
+        
+        # Show simulation history
+        with st.expander("Simulation History"):
+            # Create tabs for different simulations
+            num_sims_to_show = min(5, len(st.session_state.user_sim_history))
+            if num_sims_to_show > 0:
+                sim_tabs = st.tabs([f"Sim #{sim['sim_num']}" for sim in st.session_state.user_sim_history[-num_sims_to_show:]])
+                
+                # Display each simulation
+                for i, tab in enumerate(sim_tabs):
+                    with tab:
+                        sim_idx = len(st.session_state.user_sim_history) - num_sims_to_show + i
+                        sim = st.session_state.user_sim_history[sim_idx]
+                        st.write(f"**Playoff Path:**")
+                        
+                        # Show the bracket progression
+                        for round_name, matchups in sim['bracket'].items():
+                            st.write(f"**{round_name}:**")
+                            for matchup in matchups:
+                                st.write(f"- {matchup['winner']} defeated {matchup['loser']}")
+                        
+                        st.write(f"**Champion:** {sim['champion']}")
+    else:
+        st.info("Click the 'Simulate Bracket' button to run a playoff simulation.")
+
+def display_bracket_visual(sim_result):
+    """
+    Display a visual representation of a simulated playoff bracket
+    
+    Args:
+        sim_result: Dictionary with simulation results
+    """
+    # Display the champion prominently
+    champion = sim_result['champion']
+    st.success(f"🏆 **Stanley Cup Champion: {champion}**")
+    
+    # Create a visual representation of the playoff bracket
+    # Use columns to organize the rounds
+    col1, col2, col3, col4 = st.columns([1, 1, 1, 1])
+    
+    # First Round
+    with col1:
+        st.markdown("### First Round")
+        for matchup in sim_result['bracket']['First Round']:
+            with st.container():
+                st.markdown(f"**{matchup['winner']}** ✓")
+                st.markdown(f"{matchup['loser']}")
+                st.markdown("---")
+    
+    # Second Round
+    with col2:
+        st.markdown("### Second Round")
+        for matchup in sim_result['bracket']['Second Round']:
+            with st.container():
+                st.markdown(f"**{matchup['winner']}** ✓")
+                st.markdown(f"{matchup['loser']}")
+                st.markdown("---")
+    
+    # Conference Finals
+    with col3:
+        st.markdown("### Conference Finals")
+        for matchup in sim_result['bracket']['Conference Finals']:
+            with st.container():
+                st.markdown(f"**{matchup['winner']}** ✓")
+                st.markdown(f"{matchup['loser']}")
+                st.markdown("---")
+    
+    # Stanley Cup Final
+    with col4:
+        st.markdown("### Stanley Cup Final")
+        if sim_result['bracket']['Stanley Cup Final']:
+            matchup = sim_result['bracket']['Stanley Cup Final'][0]
+            with st.container():
+                st.markdown(f"**{matchup['winner']}** 🏆")
+                st.markdown(f"{matchup['loser']}")
+                st.markdown("---")
+
+def display_about_page(model_data):
+    """Display enhanced about page with model information and app details"""
+    st.subheader("About the NHL Playoff Predictor")
+    
+    st.write("""
+    This application predicts NHL playoff outcomes by leveraging machine learning models trained on historical playoff
+    data combined with current season team statistics and advanced analytics metrics.
+    
+    The prediction system uses an ensemble approach that combines:
+    1. A logistic regression model capturing linear relationships between features
+    2. An XGBoost model that identifies complex, non-linear patterns in the data
+    3. Home ice advantage adjustment based on historical playoff performance
+    """)
+    
+    # Model information section
+    st.subheader("Model Information")
+    
+    # Create columns to display model info side by side
+    col1, col2 = st.columns(2)
+    
+    with col1:
+        st.write("**Logistic Regression Model**")
+        if model_data and 'lr' in model_data:
+            lr_model = model_data['lr']
+            st.write(f"Features: {len(lr_model.get('features', []))} input variables")
+            
+            top_features = []
+            if 'coefficients' in lr_model:
+                top_features = [f"{feat}: {coef:.4f}" for feat, coef in lr_model['coefficients'][:5]]
+            
+            if top_features:
+                st.write("Top 5 features by importance:")
+                for feat in top_features:
+                    st.write(f"- {feat}")
+            else:
+                st.write("Model feature importance not available")
+        else:
+            st.write("Logistic Regression model not loaded")
+    
+    with col2:
+        st.write("**XGBoost Model**")
+        if model_data and 'xgb' in model_data:
+            xgb_model = model_data['xgb']
+            st.write(f"Features: {len(xgb_model.get('features', []))} input variables")
+            
+            top_features = []
+            if 'importance' in xgb_model:
+                top_features = [f"{feat}: {imp:.4f}" for feat, imp in xgb_model['importance'][:5]]
+            
+            if top_features:
+                st.write("Top 5 features by importance:")
+                for feat in top_features:
+                    st.write(f"- {feat}")
+            else:
+                st.write("Model feature importance not available")
+        else:
+            st.write("XGBoost model not loaded")
+    
+    # Key features section
+    st.subheader("Key Features Used")
+    
+    feature_categories = {
+        "Team Performance": [
+            "Goal differential per game",
+            "Points percentage",
+            "Regulation wins (home and road)",
+            "Win streaks and performance trends"
+        ],
+        "Special Teams": [
+            "Power play percentage (relative to league average)",
+            "Penalty kill percentage (relative to league average)",
+            "Special teams composite score",
+            "Short-handed goals"
+        ],
+        "Advanced Metrics": [
+            "Expected goals percentage (5v5)",
+            "Corsi and Fenwick percentages",
+            "High-danger chances for/against",
+            "Possession-adjusted defensive metrics"
+        ],
+        "Playoff Experience": [
+            "Recent playoff performance (weighted)",
+            "Previous playoff rounds won",
+            "Experience in elimination games"
+        ]
+    }
+    
+    # Create tabs for feature categories
+    category_tabs = st.tabs(list(feature_categories.keys()))
+    
+    # Fill each tab with corresponding features
+    for tab, category in zip(category_tabs, feature_categories.keys()):
+        with tab:
+            for feature in feature_categories[category]:
+                st.write(f"• {feature}")
+    
+    # Data sources section
+    st.subheader("Data Sources")
+    st.write("""
+    - Team statistics: NHL API (real-time data)
+    - Advanced metrics: MoneyPuck (updated daily)
+    - Historical playoff data (2005-present): Used for model training and validation
+    """)
+    
+    # Prediction methodology
+    st.subheader("Prediction Methodology")
+    st.write("""
+    For each matchup, the application:
+    1. **Data Collection**: Gathers current team statistics and advanced metrics
+    2. **Feature Engineering**: Calculates derived features (e.g., relative metrics, adjusted rates)
+    3. **Model Prediction**: Generates independent predictions from both the logistic regression and XGBoost models
+    4. **Ensemble Prediction**: Combines model predictions with appropriate weighting
+    5. **Home Ice Adjustment**: Applies adjustment based on historical home ice advantage
+    6. **Monte Carlo Simulation**: Simulates the series thousands of times to account for randomness
+    
+    The predicted win probability represents the percentage of simulations in which a team wins the series.
+    """)
+    
+    # Limitations and caveats
+    st.expander("Limitations and Caveats").write("""
+    - Predictions are based on statistical patterns and cannot account for all factors (e.g., injuries, coaching changes)
+    - The model assumes that historical patterns continue to be relevant for current matchups
+    - Advanced metrics may have limited predictive power due to the inherent randomness in playoff hockey
+    - Home ice advantage is applied as a uniform adjustment based on historical averages
+    """)
+    
+    # App information
+    st.subheader("Application Information")
+    st.write("""
+    - Data refreshed: Once per day (cached for 24 hours)
+    - Default simulation count: 10,000 iterations per matchup
+    - Model ensemble: Logistic Regression + XGBoost with equal weighting
+    - Developed with: Streamlit, pandas, numpy, scikit-learn, XGBoost, matplotlib
+    """)
+    
+    # Version and credits footer
+    st.markdown("---")
+    st.markdown("""
+    <div style="text-align: center;">
+    <p>NHL Playoff Predictor v1.0.0</p>
+    <p>© 2023-2024 | All NHL team names, logos and data are property of the NHL and their respective teams</p>
+    </div>
+    """, unsafe_allow_html=True)
+
+# Update the main function to properly include all 5 pages with the specified functionality
+def main():
+    # App title and description
+    st.title("NHL Playoff Predictor")
+    st.write("Predict playoff outcomes based on team statistics and advanced metrics")
+    
+    # Sidebar for navigation
+    st.sidebar.title("Navigation")
+    page = st.sidebar.radio("Select a page", [
+        "First Round Matchups", 
+        "Full Simulation Results", 
+        "Head-to-Head Comparison", 
+        "Sim Your Own Bracket",
+        "About"
+    ])
+    
+    # Get data
+    with st.spinner("Fetching NHL data..."):
+        # Get standings data
+        standings_data = get_standings_data()
+        standings_df = process_standings_data(standings_data)
+        
+        # Get team stats data
+        stats_data = get_team_stats_data()
+        stats_df = process_team_stats_data(stats_data)
+        
+        # Get advanced stats data
+        advanced_stats_df = get_advanced_stats_data()
+        
+        # Combine standings and stats data
+        if not standings_df.empty and not stats_df.empty:
+            # Make sure season columns are strings
+            standings_df['season'] = standings_df['season'].astype(str)
+            stats_df['season'] = stats_df['season'].astype(str)
+            
+            # First merge standings and stats data
+            team_data = pd.merge(standings_df, stats_df, 
+                                 left_on=['season', 'teamName'], 
+                                 right_on=['season', 'teamName'], 
+                                 how='left')
+            
+            # Merge with advanced stats if available
+            if not advanced_stats_df.empty:
+                # Make sure season columns have the same format
+                if 'season' in advanced_stats_df.columns:
+                    # Convert season from "2024" to "20242025" format if needed
+                    advanced_stats_df['season'] = advanced_stats_df['season'].astype(str).apply(
+                        lambda x: f"{x}{int(x)+1}" if len(x) == 4 and x.isdigit() else x
+                    )
+                    advanced_stats_df['season'] = advanced_stats_df['season'].astype(str)
+                
+                # Perform the merge with the correct columns
+                team_data = pd.merge(team_data, advanced_stats_df, 
+                                     left_on=['season', 'teamAbbrev'],
+                                     right_on=['season', 'team'],
+                                     how='left')
+            
+            # Engineer features for prediction
+            team_data = engineer_features(team_data)
+            
+            # Add playoff history metrics
+            team_data = add_playoff_history_metrics(team_data)
+        else:
+            team_data = pd.DataFrame()
+    
+    # Load models
+    model_data = load_models()
+    
+    # Determine playoff teams and create matchups
+    playoff_matchups = determine_playoff_teams(standings_df)
+    
+    # Add model info to sidebar
+    if model_data:
+        st.sidebar.title("Model Information")
+        st.sidebar.write(f"Model mode: {model_data.get('mode', 'default')}")
+        st.sidebar.write(f"Home ice advantage: {model_data.get('home_ice_boost', 0.039)*100:.1f}%")
+    
+    # First Round Matchups page
+    if page == "First Round Matchups":
+        st.header("First Round Playoff Matchups")
+        display_playoff_bracket(playoff_matchups, team_data, model_data)
+    
+    # Full Simulation Results page
+    elif page == "Full Simulation Results":
+        st.header("Full Playoff Simulation Results")
+        
+        # Simulation options in sidebar
+        st.sidebar.subheader("Simulation Settings")
+        n_simulations = st.sidebar.slider("Number of simulations", 1000, 20000, 10000, 1000)
+        
+        # Run the simulation once per day (cached)
+        if playoff_matchups and not team_data.empty:
+            # Check if we have cached simulation results
+            sim_results_key = f"sim_results_{season_str}"
+            if sim_results_key in st.session_state and st.session_state[sim_results_key].get('n_simulations') == n_simulations:
+                bracket_results = st.session_state[sim_results_key]['results']
+                st.success(f"Using cached simulation results ({n_simulations} simulations)")
+            else:
+                # Run new simulation
+                st.info(f"Running new simulation with {n_simulations} iterations...")
+                bracket_results = run_full_playoff_simulation(playoff_matchups, team_data, model_data, n_simulations)
+                
+                # Cache the results in session state
+                st.session_state[sim_results_key] = {
+                    'results': bracket_results,
+                    'n_simulations': n_simulations,
+                    'timestamp': datetime.now()
+                }
+                
+                # Save in another variable for reference in other pages
+                st.session_state['recent_simulations'] = bracket_results
+                st.session_state['sim_count'] = n_simulations
+            
+            # Display comprehensive simulation results
+            display_simulation_results(bracket_results, n_simulations)
+        else:
+            st.error("Playoff matchups or team data not available for simulation")
+    
+    # Head-to-Head Comparison page
+    elif page == "Head-to-Head Comparison":
+        st.header("Team Head-to-Head Comparison")
+        
+        st.write("""
+        Compare any two teams in a hypothetical playoff matchup. The first team selected is considered 
+        the higher seed with home ice advantage.
+        """)
+        
+        # Team selection
+        st.subheader("Select Teams to Compare")
+        col1, col2 = st.columns(2)
+        
+        with col1:
+            team1 = st.selectbox("Select Home Team", sorted(team_data['teamName'].unique()), key="team1")
+        
+        with col2:
+            # Filter to exclude team1
+            available_teams = sorted([team for team in team_data['teamName'].unique() if team != team1])
+            team2 = st.selectbox("Select Road Team", available_teams, key="team2")
+        
+        # Display team comparison if two different teams are selected
+        if team1 != team2:
+            team1_data = team_data[team_data['teamName'] == team1].iloc[0]
+            team2_data = team_data[team_data['teamName'] == team2].iloc[0]
+            
+            # Display team logos if available
+            col1, col2 = st.columns(2)
+            with col1:
+                st.subheader(team1)
+                if 'teamLogo' in team1_data and team1_data['teamLogo']:
+                    logo = load_team_logo(team1_data['teamLogo'])
+                    if logo:
+                        st.image(logo, width=150)
+            
+            with col2:
+                st.subheader(team2)
+                if 'teamLogo' in team2_data and team2_data['teamLogo']:
+                    logo = load_team_logo(team2_data['teamLogo'])
+                    if logo:
+                        st.image(logo, width=150)
+            
+            # Display head-to-head prediction
+            display_head_to_head(team1, team2, team1_data, team2_data, team_data, model_data)
+        else:
+            st.warning("Please select two different teams")
+    
+    # Sim Your Own Bracket page        
+    elif page == "Sim Your Own Bracket":
+        st.header("Simulate Your Own Playoff Bracket")
+        display_sim_your_own_bracket(playoff_matchups, team_data, model_data)
+    
+    # About page        
+    elif page == "About":
+        st.header("About the NHL Playoff Predictor")
+        display_about_page(model_data)
+
+# Run the app
+if __name__ == "__main__":
+    main()
+
+
+
+